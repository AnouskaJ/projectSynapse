# app.py
import datetime
import os, re, json, time, math, traceback, logging
from typing import Any, Dict, List, Optional, Tuple

import requests
from flask import Flask, request, jsonify, Response, g, session
from flask_cors import CORS
import uuid

import urllib

# In-memory store for clarification sessions
CLARIFY_SESSIONS: Dict[str, Any] = {}

# ----------------------------- LOGGING --------------------------------
logging.basicConfig(level=logging.INFO, format="%(asctime)s %(levelname)s %(message)s")
log = logging.getLogger("synapse")

# ----------------------------- CONFIG LOADING --------------------------
CONFIG_FILE = os.path.join(os.path.dirname(__file__), "config.json")
if not os.path.exists(CONFIG_FILE):
    raise RuntimeError("Missing config.json file with API keys.")

with open(CONFIG_FILE, "r") as f:
    cfg = json.load(f)

def get_cfg(key: str, default: str = ""):
    return os.getenv(key, cfg.get(key, default))

# ----------------------------- CONFIG ---------------------------------
GOOGLE_MAPS_API_KEY  = get_cfg("GOOGLE_MAPS_API_KEY", "").strip()
GEMINI_API_KEY       = get_cfg("GEMINI_API_KEY", "").strip()
GEMINI_MODEL         = get_cfg("GEMINI_MODEL", "gemini-2.0-flash")

FIREBASE_PROJECT_ID  = get_cfg("FIREBASE_PROJECT_ID", "").strip()
SERVICE_ACCOUNT_FILE = get_cfg("GOOGLE_APPLICATION_CREDENTIALS", "").strip()

# Require Firebase auth for protected endpoints (run/resolve/fcm)
REQUIRE_AUTH         = get_cfg("REQUIRE_AUTH", "false").lower() == "true"

# CORS origins (comma-separated). Default: permissive (dev).
CORS_ORIGINS         = [o.strip() for o in get_cfg("CORS_ORIGINS", "*").split(",")]

MAX_STEPS            = int(get_cfg("MAX_STEPS", "7"))
MAX_SECONDS          = int(get_cfg("MAX_SECONDS", "120"))
STREAM_DELAY         = float(get_cfg("STREAM_DELAY", "0.10"))
BASELINE_SPEED_KMPH  = float(get_cfg("BASELINE_SPEED_KMPH", "40.0"))

DEFAULT_CUSTOMER_TOKEN   = get_cfg("DEFAULT_CUSTOMER_TOKEN", "").strip()
DEFAULT_DRIVER_TOKEN     = get_cfg("DEFAULT_DRIVER_TOKEN", "").strip()
DEFAULT_PASSENGER_TOKEN  = get_cfg("DEFAULT_PASSENGER_TOKEN", "").strip()

# If true, we do NOT actually send push—either simulate or call FCM validate-only
FCM_DRY_RUN              = get_cfg("FCM_DRY_RUN", "false").lower() == "true"

if not GOOGLE_MAPS_API_KEY:
    raise RuntimeError("GOOGLE_MAPS_API_KEY missing in config.json or env")
# ---- Dummy orders store (used for driver reroute) --------------------
ORDERS_FILE = os.path.join(os.path.dirname(__file__), "orders.json")

def _load_orders() -> Dict[str, Any]:
    with open(ORDERS_FILE, "r") as f:
        return json.load(f)

def _save_orders(data: Dict[str, Any]) -> None:
    with open(ORDERS_FILE, "w") as f:
        json.dump(data, f, indent=2)

# ----------------------------- LLM (Gemini) ----------------------------
from google import genai
from google.genai import types

client = genai.Client(api_key=GEMINI_API_KEY)

class LLMWrapper:
    def __init__(self, client, model):
        self.client = client
        self.model = model

    def generate_content(self, contents, **kwargs):
        if isinstance(contents, str):
            contents = [contents]
        return self.client.models.generate_content(
            model=self.model,
            contents=contents,
            **kwargs
        )

_llm = LLMWrapper(client, GEMINI_MODEL)

# ----------------------------- GOOGLE AUTH (FCM v1) --------------------
from google.oauth2 import service_account
from google.auth.transport.requests import Request as GARequest
SCOPES = ["https://www.googleapis.com/auth/firebase.messaging"]

def _fcm_access_token() -> str:
    """
    Generate OAuth2 access token using the service account JSON for FCM v1.
    """
    if not SERVICE_ACCOUNT_FILE or not os.path.exists(SERVICE_ACCOUNT_FILE):
        raise RuntimeError("GOOGLE_APPLICATION_CREDENTIALS file not found for FCM.")
    creds = service_account.Credentials.from_service_account_file(
        SERVICE_ACCOUNT_FILE, scopes=SCOPES
    )
    creds.refresh(GARequest())
    return creds.token

# ----------------------------- FIREBASE VERIFY (ID token) --------------
try:
    import firebase_admin
    from firebase_admin import credentials as fb_credentials, auth as fb_auth
    _admin_initialized = False
    if SERVICE_ACCOUNT_FILE and os.path.exists(SERVICE_ACCOUNT_FILE):
        firebase_admin.initialize_app(fb_credentials.Certificate(SERVICE_ACCOUNT_FILE))
        _admin_initialized = True
        log.info("[firebase_admin] initialized with service account")
    else:
        firebase_admin.initialize_app()
        _admin_initialized = True
        log.info("[firebase_admin] initialized with ADC")
except Exception as e:
    _admin_initialized = False
    if REQUIRE_AUTH:
        raise RuntimeError(f"Failed to init firebase_admin but REQUIRE_AUTH is true: {e}")
    log.warning(f"[firebase_admin] not initialized (auth disabled): {e}")

def _extract_bearer_token() -> str:
    hdr = request.headers.get("Authorization", "")
    if hdr.startswith("Bearer "):
        return hdr.split(" ", 1)[1].strip()
    return ""

def verify_firebase_token_optional() -> Optional[Dict[str, Any]]:
    """
    Returns decoded token dict if token present and valid, else None.
    """
    token = _extract_bearer_token() or request.args.get("token", "")
    if not token or not _admin_initialized:
        return None
    try:
        return fb_auth.verify_id_token(token)
    except Exception as e:
        log.warning(f"[auth] token present but invalid: {e}")
        return None

def require_auth(fn):
    from functools import wraps
    @wraps(fn)
    def wrapper(*args, **kwargs):
        decoded = verify_firebase_token_optional()
        if REQUIRE_AUTH and (decoded is None):
            return jsonify({"error": "unauthorized"}), 401
        g.user = decoded  # may be None if not provided/required
        return fn(*args, **kwargs)
    return wrapper

# ----------------------------- HTTP helpers ----------------------------
def http_get(url: str, params: Dict[str, Any] = None, headers: Dict[str, str] = None, timeout: float = 20.0):
    r = requests.get(url, params=params or {}, headers=headers or {}, timeout=timeout)
    r.raise_for_status()
    return r.json()

def http_post(url: str, json_body: Dict[str, Any], headers: Dict[str, str], timeout: float = 25.0):
    r = requests.post(url, json=json_body, headers=headers, timeout=timeout)
    try:
        r.raise_for_status()
        try:
            return r.json()
        except Exception:
            return {"ok": True, "text": r.text}
    except requests.HTTPError:
        return {"ok": False, "status": r.status_code, "error_text": r.text}

# ----------------------------- UTIL -----------------------------------
from uuid import uuid4
from threading import Lock

def now_iso() -> str:
    return time.strftime("%Y-%m-%dT%H:%M:%S")

def sse(data: Any) -> str:
    payload = json.dumps(data, ensure_ascii=False) if isinstance(data, (dict, list)) else str(data)
    return f"data: {payload}\n\n"

def strip_json_block(text: str) -> str:
    t = (text or "").strip()
    if "```" in t:
        parts = t.split("```")
        if len(parts) >= 3:
            block = parts[1].strip()
            if block.lower().startswith("json"):
                block = block.split("\n", 1)[1] if "\n" in block else ""
            return block
    return t

def safe_json(text: str, default: Any = None) -> Any:
    try:
        return json.loads(text)
    except Exception:
        m = re.search(r"\{.*\}", text or "", re.S)
        if m:
            try:
                return json.loads(m.group(0))
            except Exception:
                pass
        return default

def haversine_km(lat1: float, lon1: float, lat2: float, lon2: float) -> float:
    R = 6371.0088
    import math as _m
    phi1, phi2 = _m.radians(lat1), _m.radians(lat2)
    dphi = _m.radians(lat2 - lat1)
    dlmb = _m.radians(lon2 - lon1)
    a = _m.sin(dphi/2)**2 + _m.cos(phi1)*_m.cos(phi2)*_m.sin(dlmb/2)**2
    return 2 * R * _m.asin(_m.sqrt(a))

# Interactive session storage (in-memory; stateless deployments should swap to Redis)
SESSIONS: Dict[str, Any] = {}
SESSIONS_LOCK = Lock()

def _session_save(session_id: str, payload: Dict[str, Any]) -> None:
    with SESSIONS_LOCK:
        SESSIONS[session_id] = payload

def _session_load(session_id: str) -> Optional[Dict[str, Any]]:
    with SESSIONS_LOCK:
        return SESSIONS.get(session_id)

def _session_delete(session_id: str) -> None:
    with SESSIONS_LOCK:
        SESSIONS.pop(session_id, None)

def _merge_answers(hints: Dict[str, Any], answers: Optional[Dict[str, Any]]) -> Dict[str, Any]:
    if answers and isinstance(answers, dict):
        existing = hints.get("answers") or {}
        existing.update(answers)
        hints["answers"] = existing
    return hints

def _truthy_str(v: Any) -> Optional[bool]:
    if isinstance(v, bool):
        return v
    if v is None:
        return None
    s = str(v).strip().lower()
    if s in {"y","yes","true","1"}:
        return True
    if s in {"n","no","false","0"}:
        return False
    return None

# --- Evidence helpers ---
UPLOADS_ROOT = os.path.join(os.path.dirname(__file__), "uploads")
os.makedirs(UPLOADS_ROOT, exist_ok=True)

EVIDENCE_ROOT = os.path.join(os.path.dirname(__file__), "evidence")
os.makedirs(EVIDENCE_ROOT, exist_ok=True)

def _save_evidence_images(order_id: str, images: list[str] | None) -> list[str]:
    saved = []
    if not images:
        return saved
    odir = os.path.join(EVIDENCE_ROOT, order_id)
    os.makedirs(odir, exist_ok=True)

    import base64, shutil, time, requests, mimetypes
    for i, src in enumerate(images):
        try:
            if isinstance(src, str) and src.startswith("data:image/"):
                header, b64 = src.split(",", 1)
                ext = ".jpg"
                if "png" in header:  ext = ".png"
                if "webp" in header: ext = ".webp"
                blob = base64.b64decode(b64)
                fp = os.path.join(odir, f"evidence_{int(time.time())}_{i}{ext}")
                with open(fp, "wb") as f: f.write(blob)
                saved.append(fp); continue

            if isinstance(src, str) and src.startswith(("http://","https://")):
                r = requests.get(src, timeout=15); r.raise_for_status()
                ct  = r.headers.get("Content-Type","image/jpeg")
                ext = mimetypes.guess_extension(ct) or ".jpg"
                fp = os.path.join(odir, f"evidence_{int(time.time())}_{i}{ext}")
                with open(fp, "wb") as f: f.write(r.content)
                saved.append(fp); continue

            if isinstance(src, str) and os.path.exists(src):
                ext = os.path.splitext(src)[1] or ".jpg"
                fp = os.path.join(odir, f"evidence_{int(time.time())}_{i}{ext}")
                shutil.copyfile(src, fp)
                saved.append(fp); continue
        except Exception as e:
            log.warning(f"[evidence] save fail {i}: {e}")
    return saved

def _load_evidence_files(order_id: str) -> list[str]:
    odir = os.path.join(EVIDENCE_ROOT, order_id)
    if not os.path.isdir(odir): return []
    files = [os.path.join(odir, f) for f in os.listdir(odir)
             if os.path.isfile(os.path.join(odir, f))]
    files.sort(key=lambda p: os.path.getmtime(p), reverse=True)
    return files


# -------------------------- HINT EXTRACTORS ---------------------------
HINT_RE_ORIGIN = re.compile(r"origin\s*=\s*([0-9.+-]+)\s*,\s*([0-9.+-]+)", re.I)
HINT_RE_DEST   = re.compile(r"dest\s*=\s*([0-9.+-]+)\s*,\s*([0-9.+-]+)", re.I)

def extract_hints(scenario: str, driver_token: Optional[str], passenger_token: Optional[str]) -> Dict[str, Any]:
    """
    Build hints from the scenario.
    - Accept numeric origin/dest if explicitly given (origin=lat,lon / dest=lat,lon).
    - Always ask Gemini to infer origin_place/dest_place from the scenario text.
    """
    hints: Dict[str, Any] = {}

    # Numeric coordinates (optional)
    m1, m2 = HINT_RE_ORIGIN.search(scenario), HINT_RE_DEST.search(scenario)
    if m1 and m2:
        hints["origin"] = [float(m1.group(1)), float(m1.group(2))]
        hints["dest"]   = [float(m2.group(1)), float(m2.group(2))]

    # Gemini-derived places
    rd = _gemini_route_from_text(scenario)
    if rd.get("origin_place"):
        hints["origin_place"] = rd["origin_place"]
    if rd.get("dest_place"):
        hints["dest_place"] = rd["dest_place"]

    if driver_token:    hints["driver_token"] = driver_token
    if passenger_token: hints["passenger_token"] = passenger_token
    hints["scenario_text"] = scenario
    return hints

# -------------------------- GOOGLE HELPERS ----------------------------
def _gm_headers(field_mask: Optional[str] = None) -> Dict[str, str]:
    h = {"X-Goog-Api-Key": GOOGLE_MAPS_API_KEY}
    if field_mask:
        h["X-Goog-FieldMask"] = field_mask
    return h

def _places_post(path: str, body: dict, field_mask: str) -> dict:
    url = f"https://places.googleapis.com/v1/{path}"
    return http_post(url, body, headers=_gm_headers(field_mask))

def _places_get(path: str, field_mask: str) -> dict:
    url = f"https://places.googleapis.com/v1/{path}"
    return http_get(url, headers=_gm_headers(field_mask))

def _geocode(text: str) -> Optional[tuple[float, float]]:
    url = "https://maps.googleapis.com/maps/api/geocode/json"
    params = {"address": text, "key": GOOGLE_MAPS_API_KEY}
    try:
        data = http_get(url, params=params)
        results = data.get("results") or []
        if not results:
            return None
        loc = results[0]["geometry"]["location"]
        return float(loc["lat"]), float(loc["lng"])
    except Exception as e:
        log.warning(f"[geocode] failed for '{text}': {e}")
        return None

def _only_place_name(val: Any) -> Optional[str]:
    """
    Accept only human-readable place/address strings.
    - Lists/tuples/dicts like [lat,lon] or {lat,lon} are ignored.
    - Clean up whitespace; return None if blank.
    """
    if isinstance(val, str):
        t = val.strip()
        # discard "lat,lon" shape as a string too
        if t and not re.match(r"^\s*-?\d+(\.\d+)?\s*,\s*-?\d+(\.\d+)?\s*$", t):
            return t
    return None

# ----------------------------- REAL TOOLS ------------------------------
import base64, mimetypes, time
from uuid import uuid4

UPLOAD_DIR = os.path.join(os.getcwd(), "uploads")  

def _ensure_upload_dir():
    os.makedirs(UPLOAD_DIR, exist_ok=True)

import base64, mimetypes

def tool_collect_evidence(order_id: str, images=None, notes=None):
    saved = _save_evidence_images(order_id, images or [])
    return {
        "order_id": order_id,
        "photos": len(saved),
        "files": saved[-5:],
        "notes": notes or "",
        "questionnaireCompleted": bool(notes),
    }

def tool_analyze_evidence(order_id: str, images=None, notes=None):
    import base64, mimetypes, os, json, re
    from google.genai import types

    parts = []

    # Collect images (base64 or file paths)
    for item in (images or []):
        if isinstance(item, str) and item.startswith("data:"):
            try:
                header, b64 = item.split(",", 1)
                mime = header.split(";")[0].replace("data:", "") or "image/jpeg"
                parts.append(types.Part.from_bytes(
                    data=base64.b64decode(b64),
                    mime_type=mime
                ))
            except Exception as e:
                log.warning(f"[analyze] bad base64: {e}")
        elif isinstance(item, str) and os.path.exists(item):
            mime = mimetypes.guess_type(item)[0] or "image/jpeg"
            with open(item, "rb") as f:
                parts.append(types.Part.from_bytes(
                    data=f.read(),
                    mime_type=mime
                ))

    if not parts:
        return {
            "order_id": order_id,
            "status": "NO_EVIDENCE",
            "fault": None,
            "confidence": 0.0,
            "rationale": "No images provided.",
            "refund_reasonable": False,
        }

    # Build the request: strings for text, Parts for images
    prompt = (
        "Analyze these spilled package photos and if the package looks spilled then suggest refund_reasonable as true, else false with rationale.\n"
        "Mostly favour a rfund if the package is open/spilled.\n"
        "Return ONLY valid JSON like:\n"
        "{\n"
        '  "fault": "merchant|driver|unclear",\n'
        '  "confidence": 0.0-1.0,\n'
        '  "refund_reasonable": true|false,\n'
        '  "rationale": "short text",\n'
        '  "packaging_feedback": "short text"\n'
        "}"
    )

    try:
        resp = _llm.generate_content(
        contents=[prompt] + parts 
    )
        raw = getattr(resp, "text", "") or ""
    except Exception as e:
        return {
            "order_id": order_id,
            "status": "ERROR",
            "fault": None,
            "confidence": 0.0,
            "rationale": f"Model error: {e}",
            "refund_reasonable": False,
        }

    # Parse JSON (strip backticks if Gemini wraps it)
    try:
        m = re.search(r"\{[\s\S]*\}", raw)
        data = json.loads(m.group(0) if m else raw)
    except Exception:
        data = {}

    fault = (data.get("fault") or "unclear").lower()
    conf = float(data.get("confidence") or 0.0)
    return {
        "order_id": order_id,
        "status": "OK",
        "fault": fault if fault in ("merchant", "driver", "unclear") else "unclear",
        "confidence": max(0.0, min(1.0, conf)),
        "rationale": data.get("rationale") or raw,
        "refund_reasonable": bool(data.get("refund_reasonable")),
        "packaging_feedback": data.get("packaging_feedback") or "Improve packaging/seal.",
    }

def tool_geocode_place(query: str) -> Dict[str, Any]:
    pt = _geocode(query)
    if not pt:
        return {"found": False}
    lat, lon = pt
    return {"found": True, "lat": lat, "lon": lon, "query": query}

def _coerce_point(any_val: Any) -> Optional[List[float]]:
    """
    Accepts [lat, lon] or "place string"; returns [lat, lon] or None.
    """
    if isinstance(any_val, (list, tuple)) and len(any_val) == 2:
        try:
            return [float(any_val[0]), float(any_val[1])]
        except Exception:
            return None
    if isinstance(any_val, str) and any_val.strip():
        pt = _geocode(any_val.strip())
        if pt:
            return [pt[0], pt[1]]
    return None

def _gemini_route_from_text(scenario: str) -> Dict[str, Optional[str]]:
    """
    Ask Gemini to extract one origin and one destination place *name* from free text.
    Returns {"origin_place": str|None, "dest_place": str|None}
    """
    prompt = f"""
        Extract exactly TWO concise place names from the scenario: the pickup/origin and the dropoff/destination.

        Return STRICT JSON only:
        {{
        "origin_place": "<origin place name or empty if unknown>",
        "dest_place": "<destination place name or empty if unknown>"
        }}

        Rules:
        - Prefer the most specific, human-readable names (street + area, mall name, etc.).
        - If only one place is mentioned, treat it as the destination and leave origin empty.
        - Do not include coordinates or extra punctuation.

        Scenario:
        {scenario}
        """
    try:
        resp = client.models.generate_content(model=GEMINI_MODEL, contents=[prompt])
        text = getattr(resp, "text", "") or "{}"
        data = safe_json(strip_json_block(text), {}) or {}
        op = (data.get("origin_place") or "").strip() or None
        dp = (data.get("dest_place") or "").strip() or None
        return {"origin_place": op, "dest_place": dp}
    except Exception:
        return {"origin_place": None, "dest_place": None}

def _gemini_place_from_text(scenario: str) -> Optional[str]:
    """
    Extract ONE concise center place from free text (used to anchor 'nearby' searches).
    """
    prompt = f"""
        Extract ONE concise place name from the scenario that best represents the search center.
        Return STRICT JSON only:
        {{
        "place_name": "<single place or empty>"
        }}

        Rules:
        - Prefer destination-like areas if present; else a prominent locality in the text.
        - Use human-readable names only (no coordinates/punctuation).

        Scenario:
        {scenario}
        """
    try:
        resp = _llm.generate_content(prompt)
        data = safe_json(strip_json_block(getattr(resp, "text", "") or "{}"), {}) or {}
        name = (data.get("place_name") or "").strip()
        return name or None
    except Exception:
        return None


def _gemini_category_from_text(scenario: str) -> Optional[str]:
    """
    Map text to a coarse category used for Places searches.
    Supported categories: mart, club, restaurant, pharmacy, hospital, atm, fuel, grocery
    """
    prompt = f"""
        From the scenario, pick ONE category keyword from this list:
        ["mart","club","restaurant","pharmacy","hospital","atm","fuel","grocery"]
        Return STRICT JSON only:
        {{"category":"<one of the list or empty>"}}

        Scenario:
        {scenario}
        """
    try:
        resp = _llm.generate_content(prompt)
        data = safe_json(strip_json_block(getattr(resp, "text", "") or "{}"), {}) or {}
        cat = (data.get("category") or "").strip().lower()
        return cat or None
    except Exception:
        return None


# Category→Places Primary Types and default keywords
CATEGORY_TO_TYPES = {
    "mart":       ["convenience_store", "supermarket"],
    "grocery":    ["supermarket", "grocery_store"],
    "club":       ["night_club"],
    "restaurant": ["restaurant"],
    "pharmacy":   ["pharmacy"],
    "hospital":   ["hospital"],
    "atm":        ["atm"],
    "fuel":       ["gas_station"],
    "locker":     ["point_of_interest", "post_office", "storage", "convenience_store"],
}

CATEGORY_KEYWORDS = {
    "mart": "mart OR convenience store OR mini market",
    "grocery": "grocery OR supermarket",
    "club": "club OR night club",
    "restaurant": "restaurant",
    "pharmacy": "pharmacy medical store",
    "hospital": "hospital",
    "atm": "atm cash machine",
    "fuel": "fuel station OR petrol pump OR gas station",
    "locker": (
        "parcel locker OR smart locker OR package locker OR package pickup OR "
        "package pickup kiosk OR pickup drop-off point OR PUDO OR amazon locker "
        "OR parcel center OR self-service locker"
    ),
}

# --- place-only traffic tools ----------------------------------------------

def _extract_places_from_text(text: str) -> tuple[Optional[str], Optional[str]]:
    rd = _gemini_route_from_text(text or "")
    return (rd.get("origin_place"), rd.get("dest_place"))

# ---- add this near the other evidence helpers ----
def _purge_evidence(order_id: str) -> int:
    """Delete all saved evidence files for an order. Returns how many files were removed."""
    odir = os.path.join(EVIDENCE_ROOT, order_id)
    if not os.path.isdir(odir):
        return 0
    cnt = 0
    for f in os.listdir(odir):
        p = os.path.join(odir, f)
        try:
            if os.path.isfile(p):
                os.remove(p); cnt += 1
        except Exception as e:
            log.warning(f"[evidence] purge failed for {p}: {e}")
    return cnt

def tool_initiate_mediation_flow(order_id: str) -> Dict[str, Any]:
    removed = _purge_evidence(order_id)
    return {"order_id": order_id, "flow": "started", "purgedFiles": removed}

def tool_check_traffic(
    origin_any: Optional[str] = None,
    dest_any: Optional[str] = None,
    travel_mode: str = "DRIVE",
    scenario_text: Optional[str] = None,
) -> Dict[str, Any]:
    """
    Traffic-aware ETA between two place names (Google Directions).
    Adds: map.embedUrl → ready for <iframe>.
    """
    try:
        # ---- 1) clean / fallback extraction ----------------------------------
        o_name = (_only_place_name(origin_any) or "").strip()
        d_name = (_only_place_name(dest_any) or "").strip()

        if (not o_name or not d_name) and scenario_text:
            try:
                gx_o, gx_d = _extract_places_from_text(scenario_text)
                o_name = o_name or (gx_o or "").strip()
                d_name = d_name or (gx_d or "").strip()
            except Exception:
                pass

        if not o_name or not d_name:
            return {"status": "error", "error": "missing_place_names",
                    "origin_place": o_name or None, "dest_place": d_name or None}

        # ---- 2) mode map ------------------------------------------------------
        mode = {
            "DRIVE":"driving","DRIVING":"driving","CAR":"driving",
            "WALK":"walking","WALKING":"walking",
            "BIKE":"bicycling","BICYCLE":"bicycling","BICYCLING":"bicycling",
            "TRANSIT":"transit","TWO_WHEELER":"driving",
        }.get((travel_mode or "DRIVE").strip().upper(), "driving")

        # ---- 3) call Directions API ------------------------------------------
        url = "https://maps.googleapis.com/maps/api/directions/json"
        params = {
            "origin": o_name, "destination": d_name,
            "mode": mode, "region": "in", "language": "en",
            "alternatives": "true", "key": GOOGLE_MAPS_API_KEY,
        }
        if mode == "driving":
            params.update(departure_time="now", traffic_model="best_guess")

        data = requests.get(url, params=params, timeout=15).json()
        if data.get("status") != "OK" or not data.get("routes"):
            return {"status": "error", "error": "directions_failed",
                    "origin_place": o_name, "dest_place": d_name, "raw": data}

        # ---- 4) parse first route + steps ------------------------------------
        leg = data["routes"][0]["legs"][0]
        norm_sec = (leg["duration"]).get("value", 0)
        traf_sec = (leg.get("duration_in_traffic") or {}).get("value", norm_sec)

        steps = [{
            "instructions": s.get("html_instructions"),
            "distance_m": (s.get("distance") or {}).get("value"),
            "duration_sec": (s.get("duration") or {}).get("value"),
            "start_location": s.get("start_location"),
            "end_location": s.get("end_location"),
            "polyline": (s.get("polyline") or {}).get("points"),
        } for s in leg.get("steps", [])]

        # ---- 5) build Embed URL ----------------------------------------------
        embed_url = (
            "https://www.google.com/maps/embed/v1/directions"
            f"?key={GOOGLE_MAPS_API_KEY}"
            f"&origin={urllib.parse.quote_plus(o_name)}"
            f"&destination={urllib.parse.quote_plus(d_name)}"
            f"&mode={mode}"
        )

        # ---- 6) return --------------------------------------------------------
        bounds = data["routes"][0].get("bounds")
        ne, sw = bounds.get("northeast"), bounds.get("southwest") if bounds else (None, None)
        map_bounds = {"south": sw["lat"], "west": sw["lng"], "north": ne["lat"], "east": ne["lng"]} if ne and sw else None

        return {
            "status": "ok",
            "origin_place": o_name, "dest_place": d_name, "mode": mode,
            "duration_min": round(norm_sec/60), "duration_traffic_min": round(traf_sec/60),
            "distance_km": round((leg.get("distance") or {}).get("value", 0)/1000, 2),
            "steps": steps,
            "map": {
                "kind": "directions",
                "bounds": map_bounds,
                "polyline": data["routes"][0]["overview_polyline"]["points"],
                "embedUrl": embed_url,            # ←-- new field
            },
        }

    except Exception as e:
        return {"status": "error", "error": f"traffic_check_failure:{e}",
                "origin_place": origin_any, "dest_place": dest_any}
  

ROUTES_KEY      = GOOGLE_MAPS_API_KEY         # server-restricted key
ROUTES_ENDPOINT = "https://routes.googleapis.com/directions/v2:computeRoutes"

def tool_calculate_alternative_route(
    origin_any: Optional[str] = None,
    dest_any: Optional[str] = None,
    travel_mode: str = "DRIVE",
    scenario_text: Optional[str] = None,
) -> Dict[str, Any]:
    """Get main + alternate routes via Routes API (computeAlternativeRoutes=True)."""

    # 1. resolve free-form names --------------------------------
    o_name = (_only_place_name(origin_any) or "").strip()
    d_name = (_only_place_name(dest_any) or "").strip()
    if (not o_name or not d_name) and scenario_text:
        try:
            gx_o, gx_d = _extract_places_from_text(scenario_text)
            o_name = o_name or (gx_o or "").strip()
            d_name = d_name or (gx_d or "").strip()
        except Exception:
            pass
    if not o_name or not d_name:
        return {"status": "error", "error": "missing_place_names",
                "origin_place": o_name or None, "dest_place": d_name or None}

    # 2. minimal POST body with computeAlternativeRoutes --------
    body = {
        "origin": {"address": o_name},
        "destination": {"address": d_name},
        "travelMode": travel_mode.upper(),
        "routingPreference": "TRAFFIC_AWARE",
        "computeAlternativeRoutes": True,
    }
    
    # Use the correct field mask as per the documentation
    field_mask = "routes.duration,routes.distanceMeters,routes.routeLabels,routes.polyline.encodedPolyline"

    try:
        resp = requests.post(
            ROUTES_ENDPOINT,
            params={"key": ROUTES_KEY},
            data=json.dumps(body),
            headers={
                "Content-Type": "application/json",
                "X-Goog-FieldMask": field_mask,
            },
            timeout=20,
        )
        resp.raise_for_status() # Raises an HTTPError for bad responses (4xx or 5xx)
        data = resp.json()

    except requests.exceptions.RequestException as e:
        return {"status": "error", "error": f"routes_api_failed: {e}",
                "raw": str(e), "origin_place": o_name, "dest_place": d_name}

    # 3. parse every returned route -----------------------------
    routes_out: List[Dict[str, Any]] = []
    best_time = None
    
    if not data.get("routes"):
        return {"status": "error", "error": "no_routes_found",
                "origin_place": o_name, "dest_place": d_name}

    for r in data["routes"]:
        duration_min = round(int(r["duration"][:-1]) / 60)
        poly = r["polyline"]["encodedPolyline"]
        label = r.get("routeLabels", ["DEFAULT_ROUTE"])[0]

        if best_time is None or duration_min < best_time:
            best_time = duration_min

        routes_out.append({
            "summary": label,
            "durationMin": duration_min,
            "trafficMin": duration_min, # Routes API v2 doesn't separate these
            "distance_km": round(r["distanceMeters"] / 1000, 1),
            "polyline": poly,
        })

    default = next((x for x in routes_out if x["summary"] == "DEFAULT_ROUTE"), routes_out[0])
    improvement = max(0, default["durationMin"] - best_time)

    return {
        "status": "ok",
        "origin_place": o_name,
        "dest_place": d_name,
        "mode": travel_mode.lower(),
        "improvementMin": improvement,
        "map": {
            "kind": "directions",
            "routes": routes_out,
            "bounds": None, # Routes API v2 doesn’t provide bounds
        },
    }

def tool_compute_route_matrix(origins: List[Any], destinations: List[Any]) -> Dict[str, Any]:
    if not origins or not destinations:
        return {"error": "missing_origins_or_destinations"}

    def wp_from_any(val):
        pt = _coerce_point(val)  # strictly lat/lon list/tuple or geocoded string
        if not pt:
            raise ValueError("bad_point")
        return {"waypoint": {"location": {"latLng": {"latitude": pt[0], "longitude": pt[1]}}}}

    try:
        body = {
            "origins": [wp_from_any(o) for o in origins],
            "destinations": [wp_from_any(d) for d in destinations],
            "travelMode": "DRIVE",
            "routingPreference": "TRAFFIC_AWARE"
        }
    except Exception:
        return {"error": "bad_points"}
    ...

def tool_check_weather(lat: float, lon: float) -> Dict[str, Any]:
    url = "https://weather.googleapis.com/v1/currentConditions:lookup"
    params = {"location.latitude": lat, "location.longitude": lon, "key": GOOGLE_MAPS_API_KEY}
    try:
        data = http_get(url, params=params)
        cc = (data.get("currentConditions") or {})
        return {
            "tempC": cc.get("temperature", {}).get("value"),
            "temperatureUnit": cc.get("temperature", {}).get("unitCode"),
            "windSpeed": cc.get("wind", {}).get("speed", {}).get("value"),
            "windUnit": cc.get("wind", {}).get("speed", {}).get("unitCode"),
            "shortText": cc.get("shortPhrase"),
            "raw": cc
        }
    except Exception as e:
        return {"error": f"weather_failure:{str(e)}"}

def tool_air_quality(lat: float, lon: float) -> Dict[str, Any]:
    url = "https://airquality.googleapis.com/v1/currentConditions:lookup"
    params = {"location.latitude": lat, "location.longitude": lon, "key": GOOGLE_MAPS_API_KEY}
    try:
        data = http_get(url, params=params)
        aq = data.get("indexes", [{}])[0] if isinstance(data.get("indexes"), list) else {}
        return {
            "code": aq.get("code"),
            "aqi": aq.get("aqi"),
            "category": aq.get("category"),
            "dominantPollutant": aq.get("dominantPollutant"),
            "raw": data
        }
    except Exception as e:
        return {"error": f"air_quality_failure:{str(e)}"}

def tool_pollen_forecast(lat: float, lon: float) -> Dict[str, Any]:
    url = "https://pollen.googleapis.com/v1/forecast:lookup"
    params = {"location.latitude": lat, "location.longitude": lon, "key": GOOGLE_MAPS_API_KEY}
    try:
        data = http_get(url, params=params)
        return {"found": True, "raw": data}
    except Exception as e:
        return {"error": f"pollen_failure:{str(e)}"}

<<<<<<< HEAD
LOCKER_TYPES = ["post_office", "convenience_store"]   # keep ≤ 5 valid types

def tool_find_nearby_locker(place_name: str,
                            radius_m: Optional[int] = None) -> Dict[str, Any]:
    """
    Find up to 5 parcel-friendly locations near `place_name`, using only the
    primary place types (no keyword, radius optional).
=======
LOCKER_TYPES = [
    "point_of_interest", "post_office", "storage", "convenience_store"
]
LOCKER_KEYWORDS = (
    "parcel locker OR smart locker OR package locker OR package pickup OR "
    "package pickup kiosk OR pickup drop-off point OR PUDO OR amazon locker "
    "OR parcel center OR self-service locker"
)

def tool_find_nearby_locker(
    place_name: str,
    radius_m: int = 2000,
) -> Dict[str, Any]:
    """
    Find up to 5 parcel / package lockers near a free-form place name.
      • Geocodes `place_name`  → lat/lon
      • Calls Places API v1    → places:searchNearby
      • Uses locker types & keyword bundle
>>>>>>> 74923795
    """

    if not place_name or not str(place_name).strip():
        return {"status": "error", "error": "missing_place_name", "lockers": []}

<<<<<<< HEAD
    # 1 ▸ geocode ---------------------------------------------------------
    center = _geocode(place_name.strip())
=======
    # ── 1 · geocode ------------------------------------------------------
    center: Optional[Tuple[float, float]] = _geocode(place_name.strip())
>>>>>>> 74923795
    if not center:
        return {"status": "error", "error": "geocode_failed", "lockers": []}
    lat, lon = center

<<<<<<< HEAD
    # 2 ▸ build Places request body --------------------------------------
    body = {
        "includedPrimaryTypes": LOCKER_TYPES,
    }
    if radius_m:                                # add circle only if a radius is given
        body["locationRestriction"] = {
=======
    # ── 2 · build Places request body -----------------------------------
    body = {
        "locationRestriction": {
>>>>>>> 74923795
            "circle": {
                "center": {"latitude": lat, "longitude": lon},
                "radius": float(radius_m),
            }
<<<<<<< HEAD
        }

    field_mask = ",".join([
        "places.id", "places.displayName", "places.formattedAddress",
        "places.rating", "places.userRatingCount",
        "places.currentOpeningHours.openNow",
    ])

    try:
        data = _places_post("places:searchNearby", body, field_mask)
        places = data.get("places", [])

        # 3 ▸ rank & trim -------------------------------------------------
        places.sort(
            key=lambda p: (
                p.get("rating", 0),
                math.log((p.get("userRatingCount") or 0) + 1)
            ),
            reverse=True,
        )
        top5 = places[:5]

=======
        },
        "includedPrimaryTypes": LOCKER_TYPES,
        "keyword": LOCKER_KEYWORDS,
    }

    field_mask = ",".join([
        "places.id", "places.displayName", "places.formattedAddress",
        "places.rating", "places.userRatingCount",
        "places.currentOpeningHours.openNow",
    ])

    try:
        # use your internal wrapper (no direct `requests.post`)
        data = _places_post("places:searchNearby", body, field_mask)
        places: List = data.get("places", [])

        # ── 3 · rank & trim top-5 --------------------------------------
        places.sort(
            key=lambda p: (
                p.get("rating", 0),
                math.log((p.get("userRatingCount") or 0) + 1)
            ),
            reverse=True,
        )
        top5 = places[:5]

>>>>>>> 74923795
        lockers = [{
            "id": p.get("id"),
            "name": (p.get("displayName") or {}).get("text"),
            "address": p.get("formattedAddress"),
            "rating": p.get("rating"),
            "user_ratings_total": p.get("userRatingCount"),
            "open_now": (p.get("currentOpeningHours") or {}).get("openNow")
                         if p.get("currentOpeningHours") else None,
        } for p in top5]

        return {
            "status": "ok",
            "count": len(lockers),
            "lockers": lockers,
            "center": {"lat": lat, "lon": lon},
            "query_place": place_name,
            "used_radius_m": radius_m,
        }

    except Exception as e:
        log.error(f"[find_nearby_locker] failure: {e}")
        return {"status": "error", "error": str(e), "lockers": []}
<<<<<<< HEAD
  
def tool_mark_as_placed(locker_id: str, order_id: str) -> Dict[str, Any]:
    """
    Mark the order as placed in the selected locker.
    In a real system this would call the locker provider’s API.
    """
    # TODO: integrate with real locker API
    log.info(f"[locker] placed order {order_id} into locker {locker_id}")
    return {"status": "ok", "order_id": order_id, "locker_id": locker_id}

=======
>>>>>>> 74923795
def tool_places_search_nearby(
    lat_any: Any = None,
    lon_any: Any = None,
    radius_m: int = 2000,
    keyword: Optional[str] = None,
    included_types: Optional[List[str]] = None,
    place_name: Optional[str] = None,
    scenario_text: Optional[str] = None,
    category: Optional[str] = None,
) -> Dict[str, Any]:
    """
    Find up to 5 nearby places relevant to a field/vertical.

    Center priority:
      1) place_name (geocoded)
      2) scenario_text -> Gemini extract -> geocode
      3) explicit lat/lon (or strings coercible via _coerce_point)

    Category priority:
      1) explicit category
      2) scenario_text -> Gemini category guess
      3) fallback: use provided keyword only
    """
    # --- Center selection ---
    center = None

    if place_name and str(place_name).strip():
        pt = _geocode(place_name.strip())
        if pt:
            center = [pt[0], pt[1]]

    if center is None and scenario_text and str(scenario_text).strip():
        maybe_center_name = _gemini_place_from_text(scenario_text.strip())
        if maybe_center_name:
            pt = _geocode(maybe_center_name)
            if pt:
                center = [pt[0], pt[1]]

    if center is None:
        if isinstance(lat_any, (int, float)) and isinstance(lon_any, (int, float)):
            center = [float(lat_any), float(lon_any)]
        else:
            center = _coerce_point([lat_any, lon_any]) if (lat_any is not None or lon_any is not None) else None

    if not center:
        return {"error": "invalid_center"}

    # --- Category selection ---
    cat = (category or "").strip().lower() if category else None
    if not cat and scenario_text:
        cat = _gemini_category_from_text(scenario_text)

    types = included_types or (CATEGORY_TO_TYPES.get(cat) if cat else None)
    kw = keyword or (CATEGORY_KEYWORDS.get(cat) if cat else None)

    # - If we still have neither types nor keyword, default to a broad keyword
    if not types and not kw:
        kw = "point of interest"

    lat, lon = center
    body = {
        "locationRestriction": {
            "circle": {
                "center": {"latitude": lat, "longitude": lon},
                "radius": float(radius_m),
            }
        }
    }
    if kw:
        body["keyword"] = kw
    if types:
        body["includedPrimaryTypes"] = types

    field_mask = ",".join([
        "places.id","places.displayName","places.formattedAddress",
        "places.nationalPhoneNumber","places.websiteUri","places.rating",
        "places.userRatingCount","places.currentOpeningHours.openNow",
    ])

    try:
        data = _places_post("places:searchNearby", body, field_mask)
        raw = (data.get("places") or [])

        # Keep top 5; prefer places with rating & more reviews
        def _score(p):
            rating = p.get("rating") or 0
            cnt = p.get("userRatingCount") or 0
            # simple rank: rating then log(review_count)
            return (rating, math.log(cnt + 1))

        # Sort descending by score
        raw.sort(key=_score, reverse=True)
        places = raw[:5]

        out = []
        for p in places:
            out.append({
                "id": p.get("id"),
                "name": (p.get("displayName") or {}).get("text"),
                "address": p.get("formattedAddress"),
                "phone": p.get("nationalPhoneNumber"),
                "website": p.get("websiteUri"),
                "rating": p.get("rating"),
                "userRatingCount": p.get("userRatingCount"),
                "openNow": (((p.get("currentOpeningHours") or {}).get("openNow"))
                            if p.get("currentOpeningHours") else None),
            })
        return {
            "count": len(out),
            "places": out,
            "center": {"lat": lat, "lon": lon},
            "resolved_category": cat,
            "used_types": types,
            "used_keyword": kw,
        }
    except Exception as e:
        return {"error": f"places_nearby_failure:{str(e)}"}

def tool_place_details(place_id: str) -> Dict[str, Any]:
    field_mask = ",".join([
        "id","displayName","formattedAddress","nationalPhoneNumber","websiteUri",
        "rating","userRatingCount","currentOpeningHours.openNow","priceLevel"
    ])
    try:
        data = _places_get(f"places/{place_id}", field_mask)
        p = data or {}
        return {
            "id": p.get("id"),
            "name": (p.get("displayName") or {}).get("text"),
            "address": p.get("formattedAddress"),
            "phone": p.get("nationalPhoneNumber"),
            "website": p.get("websiteUri"),
            "rating": p.get("rating"),
            "userRatingCount": p.get("userRatingCount"),
            "openNow": (((p.get("currentOpeningHours") or {}).get("openNow")) if p.get("currentOpeningHours") else None),
            "priceLevel": p.get("priceLevel")
        }
    except Exception as e:
        return {"error": f"place_details_failure:{str(e)}"}

def tool_roads_snap(points: List[List[float]], interpolate: bool = True) -> Dict[str, Any]:
    if not points or any(len(p) != 2 for p in points):
        return {"error": "invalid_points"}
    path = "|".join([f"{p[0]},{p[1]}" for p in points])
    url = "https://roads.googleapis.com/v1/snapToRoads"
    params = {"path": path, "interpolate": "true" if interpolate else "false", "key": GOOGLE_MAPS_API_KEY}
    try:
        data = http_get(url, params=params)
        sp = data.get("snappedPoints", [])[:5]
        return {"snappedPoints": sp, "count": len(sp)}
    except Exception as e:
        return {"error": f"roads_failure:{str(e)}"}

def tool_time_zone(lat: float, lon: float, timestamp: Optional[int] = None) -> Dict[str, Any]:
    if not timestamp:
        timestamp = int(time.time())
    url = "https://maps.googleapis.com/maps/api/timezone/json"
    params = {"location": f"{lat},{lon}", "timestamp": timestamp, "key": GOOGLE_MAPS_API_KEY}
    try:
        data = http_get(url, params=params)
        return {
            "timeZoneId": data.get("timeZoneId"),
            "timeZoneName": data.get("timeZoneName"),
            "rawOffset": data.get("rawOffset"),
            "dstOffset": data.get("dstOffset"),
            "status": data.get("status"),
            "found": bool(data.get("timeZoneId"))
        }
    except Exception as e:
        return {"error": f"time_zone_failure:{str(e)}"}

# ------------------------- NOTIFICATIONS (FCM v1) ---------------------
def _is_placeholder_token(token: str) -> bool:
    t = (token or "").strip().lower()
    return (not t) or (t in {"token","customer_token","driver_token","passenger_token","str"})

def _fcm_v1_send(token: str, title: str, body: str, data: Optional[dict] = None) -> Dict[str, Any]:
    # Dev mode: pretend delivered so UI flow can be tested
    if FCM_DRY_RUN:
        log.info("[tool_fcm_send] DRY_RUN on → simulating delivered")
        return {"delivered": True, "dryRun": True}

    if _is_placeholder_token(token):
        return {"delivered": False, "reason": "missing_or_placeholder_device_token"}

    access_token = _fcm_access_token()
    base = f"https://fcm.googleapis.com/v1/projects/{FIREBASE_PROJECT_ID}/messages:send"
    headers = {"Authorization": f"Bearer {access_token}", "Content-Type": "application/json"}

    # Use WebPush envelope for browsers
    msg = {
        "message": {
            "token": token,
            "webpush": {
                "headers": {"Urgency": "high"},
                "notification": {
                    "title": title,
                    "body": body,
                    # icon & badge are optional but recommended
                    # "icon": "https://your.cdn/icon-192.png",
                    # "badge": "https://your.cdn/badge-72.png",
                    "requireInteraction": True,
                },
                # Make the notification clickable (opens your app)
                "fcmOptions": {"link": "https://your.app/alternates"},
                "data": data or {},
            },
        }
    }

    log.info(f"[tool_fcm_send] sending WebPush title='{title}'")
    res = http_post(base, msg, headers, timeout=10)
    ok = bool(res) and (("name" in res) or res.get("ok") is True)
    if not ok:
        return {"delivered": False, "error": res}
    return {"delivered": True, "fcmResponse": res}

def tool_notify_resolution(driver_token: Optional[str], customer_token: Optional[str], message: str) -> Dict[str, Any]:
    """Sends a final resolution notification to both the driver and the customer."""
    d_res = _fcm_v1_send(driver_token or "", "Dispute Resolution", message)
    c_res = _fcm_v1_send(customer_token or "", "Dispute Resolution", message)
    return {"driver_notified": d_res.get("delivered"), "customer_notified": c_res.get("delivered")}

def tool_notify_customer(fcm_token: Optional[str], message: str, voucher: bool=False, title: str="Order Update") -> Dict[str, Any]:
    return _fcm_v1_send(fcm_token or "", title, message, {"voucher": json.dumps(bool(voucher))})

def tool_notify_passenger_and_driver(driver_token: Optional[str], passenger_token: Optional[str], message: str) -> Dict[str, Any]:
    d = _fcm_v1_send(driver_token or "", "Route Update", message) if driver_token else {"delivered": False}
    p = _fcm_v1_send(passenger_token or "", "Route Update", message) if passenger_token else {"delivered": False}
    return {"driverDelivered": d.get("delivered"), "passengerDelivered": p.get("delivered")}

def tool_get_nearby_merchants(lat: float, lon: float, radius_m: int = 2000) -> Dict[str, Any]:
    """
    Use Google Places Nearby Search to get up to 5 restaurants near given coords.
    """
    try:
        places_url = "https://maps.googleapis.com/maps/api/place/nearbysearch/json"
        params = {
            "location": f"{lat},{lon}",
            "radius": radius_m,
            "type": "restaurant",   # restrict to restaurants
            "key": GOOGLE_MAPS_API_KEY,
        }
        resp = requests.get(places_url, params=params, timeout=15).json()

        results = resp.get("results", [])
        merchants = []
        for p in results[:5]:
            loc = p["geometry"]["location"]
            merchants.append({
                "id": p["place_id"],
                "name": p["name"],
                "address": p["vicinity"],
                "rating": p.get("rating"),
                "user_ratings_total": p.get("user_ratings_total"),
                "lat": loc["lat"],
                "lng": loc["lng"], 
            })

        return {"count": len(merchants), "merchants": merchants}

    except Exception as e:
        return {"count": 0, "merchants": [], "error": str(e)}
    
def _estimate_trip_minutes(pick_lat, pick_lon, drop_lat, drop_lon) -> float:
    # simple baseline estimate using haversine + BASELINE_SPEED_KMPH
    dist_km = haversine_km(pick_lat, pick_lon, drop_lat, drop_lon)
    return round((dist_km / BASELINE_SPEED_KMPH) * 60.0, 1)

def tool_assign_short_nearby_order(driver_id: str, driver_lat: float, driver_lon: float,
                                   radius_km: float = 6.0, max_total_minutes: float = 25.0) -> Dict[str, Any]:
    """
    Pick the best 'quick' order near the driver:
    - pickup within `radius_km`
    - pickup->drop ETA <= `max_total_minutes`
    Marks the order as 'assigned' to driver_id in orders.json.
    """
    data = _load_orders()
    candidates = []
    for o in data.get("orders", []):
        if o.get("status") != "pending":
            continue
        p = o["pickup"]; d = o["dropoff"]
        dist_to_pick = haversine_km(driver_lat, driver_lon, p["lat"], p["lon"])
        if dist_to_pick > radius_km:
            continue
        job_minutes = _estimate_trip_minutes(p["lat"], p["lon"], d["lat"], d["lon"])
        total_minutes = round(job_minutes + (dist_to_pick / BASELINE_SPEED_KMPH) * 60.0, 1)
        if total_minutes <= max_total_minutes:
            candidates.append({
                "order": o, "distToPickupKm": round(dist_to_pick, 2),
                "jobMinutes": job_minutes, "totalMinutes": total_minutes
            })

    if not candidates:
        return {"assigned": False, "reason": "no_quick_orders_found"}

    # choose the quickest total
    best = min(candidates, key=lambda c: c["totalMinutes"])
    # mark as assigned
    for o in data["orders"]:
        if o["id"] == best["order"]["id"]:
            o["status"] = "assigned"
            o["assignedTo"] = driver_id
            break
    _save_orders(data)

    return {
        "assigned": True,
        "driver_id": driver_id,
        "order": best["order"],
        "distToPickupKm": best["distToPickupKm"],
        "jobMinutes": best["jobMinutes"],
        "totalMinutes": best["totalMinutes"]
    }

def tool_reroute_driver(driver_id: str, driver_lat: float, driver_lon: float) -> Dict[str, Any]:
    """
    Wrapper that calls assign_short_nearby_order and returns a friendly payload
    used by the policy.
    """
    res = tool_assign_short_nearby_order(driver_id, driver_lat, driver_lon)
    if not res.get("assigned"):
        return {"driver_id": driver_id, "rerouted": False, "reason": res.get("reason")}
    o = res["order"]
    newtask = f"Pickup {o['id']} at {o['pickup']['address']} → drop at {o['dropoff']['address']} (≈{res['totalMinutes']} min)"
    return {
        "driver_id": driver_id,
        "rerouted": True,
        "newTask": newtask,
        "assignment": res
    }


# ----------------------------- ASSERTIONS ------------------------------
def check_assertion(assertion: Optional[str], observation: Dict[str, Any]) -> bool:
    """
    Return True when:
      - assertion is None/empty, and observation has no obvious error, OR
      - the named predicate matches the observation.
    Handles common boolean/string/number cases robustly.
    """
    # No explicit assertion → pass unless an error key exists
    if not assertion or not str(assertion).strip():
        if isinstance(observation, dict) and ("error" in observation or "trace" in observation):
            return False
        return True

    a = str(assertion).strip().lower().replace(" ", "")

    def _truthy(v):
        if isinstance(v, bool):
            return v
        if isinstance(v, (int, float)):
            return v != 0
        s = str(v).strip().lower()
        return s in {"true","1","yes","y","ok"}

    if "response!=none" in a:
        return isinstance(observation, dict) and len(observation) > 0

    if "len(routes)>=1" in a or "routes>=1" in a:
        routes = observation.get("routes")
        return isinstance(routes, list) and len(routes) >= 1

    if "customerack==true" in a:
        return _truthy(observation.get("customerAck"))

    if "delivered==true" in a:
        return (_truthy(observation.get("delivered"))
                or _truthy(observation.get("driverDelivered"))
                or _truthy(observation.get("passengerDelivered")))

    if "approved==true" in a:
        return _truthy(observation.get("approved"))

    if "improvementmin>0" in a:
        v = observation.get("improvementMin")
        return isinstance(v, (int, float)) and v > 0

    if "improvementmin>=0" in a:
        return isinstance(observation.get("improvementMin"), (int, float))

    if "etadeltamin<=0" in a:
        v = observation.get("etaDeltaMin")
        return isinstance(v, (int, float)) and v <= 0

    if "candidates>0" in a or "count>0" in a:
        v = observation.get("count") or observation.get("candidates")
        if isinstance(v, list):  return len(v) > 0
        if isinstance(v, (int, float)): return v > 0
        return False

    if "delaymin>=0" in a:
        v = observation.get("delayMin")
        return isinstance(v, (int, float)) and v >= 0

    if "hazard==false" in a:
        return not _truthy(observation.get("hazard"))

    if "found==true" in a:
        return _truthy(observation.get("found"))

    if "photos>0" in a:
        v = observation.get("photos")
        return isinstance(v, (int, float)) and v > 0

    if "flow==started" in a:
        return (observation.get("flow") == "started")

    if "refunded==true" in a:
        return _truthy(observation.get("refunded"))

    if "cleared==true" in a:
        return _truthy(observation.get("cleared"))

    if "feedbacklogged==true" in a:
        return _truthy(observation.get("feedbackLogged"))

    if "suggested==true" in a:
        return _truthy(observation.get("suggested"))

    if "status!=none" in a:
        return observation.get("status") is not None

    if "merchants>0" in a:
        m = observation.get("merchants")
        return isinstance(m, list) and len(m) > 0

    if "lockers>0" in a:
        l = observation.get("lockers")
        return isinstance(l, list) and len(l) > 0

    if "messagesent!=none" in a:
        return observation.get("messageSent") is not None

    if a.startswith("has."):  # e.g. has.prepTimeMin
        key = a.split("has.", 1)[1]
        return key in observation

    if "==" in a and all(op not in a for op in (">", "<", "!=")):
        k, val = a.split("==", 1)
        ov = observation.get(k)
        sval = val.strip().lower()
        if sval in {"true","false"}:
            return _truthy(ov) == (sval == "true")
        try:
            return float(str(ov)) == float(sval)
        except Exception:
            return str(ov).strip().lower() == sval

    return True

# ----------------------------- PROMPTS --------------------------------
KIND_LABELS = [
    "merchant_capacity","recipient_unavailable","traffic","damage_dispute",
    "payment_issue","address_issue","weather","safety","other","unknown"
]

CLASSIFY_PROMPT = """
You are Synapse, an expert last-mile logistics coordinator.

Your task is to classify the given scenario into:
- kind → one of {labels}
- severity → one of ["low", "med", "high"]
- uncertainty → a float between 0 and 1 (0 = fully certain, 1 = very uncertain)

Rules:
- Always choose the closest matching kind.
- traffic → jams, accidents, closures, congestion, rerouting
- If the scenario describes a normal trip request with an origin and destination (no disruption is stated), classify it as: traffic
- merchant_capacity → restaurant/kitchen delays, prep times, backlog
- recipient_unavailable → not home, unreachable, refuses, wrong timing
- damage_dispute → spills, broken seals, packaging fault, who’s at fault
- payment_issue → payment failed/pending/need re-auth
- address_issue → wrong/missing address, pin mismatch, navigation issues
- weather → rain/thunderstorm/flood/snow/heat affecting flow
- safety → crash, unsafe area, harassment, emergency
- other → none of the above; use "unknown" only if text is incomprehensible

Output STRICT JSON only (no prose), e.g.:
{{
  "kind": "traffic",
  "severity": "high",
  "uncertainty": 0.2
}}

Scenario:
{scenario}
"""

# ----------------------------- POLICY RAILS (extended) -----------------
def _policy_next_extended(kind: str, steps_done: int, hints: Dict[str, Any]) -> Optional[tuple]:
    """
    Returns:
      (intent, tool, params, assertion, finish_reason, final_message, reason)
    """
    # Traffic
    if kind == "traffic":
        # we ignore coordinates; keep only human place strings
        scen = hints.get("scenario_text") or ""
        origin_any = hints.get("origin_place") or hints.get("origin")
        dest_any   = hints.get("dest_place")   or hints.get("dest")
        mode       = (hints.get("mode") or "DRIVE").upper()

        origin_is_name = _only_place_name(origin_any) is not None
        dest_is_name   = _only_place_name(dest_any)   is not None

        # 0) ask once if we have neither name; tools can still infer from scenario_text later
        if (not origin_is_name and not dest_is_name) and steps_done == 0:
            q = {
                "question_id": "route_text",
                "question": (
                    "Please provide pickup and drop as place names only, "
                    "e.g. \"origin=SRMIST, dest=Chennai International Airport\"."
                ),
                "expected": "text",
            }
            return (
                "ask for route",
                "ask_user",
                q,
                None,
                "await_input",
                None,
                "Need origin/destination names to proceed (or I'll infer from scenario).",
            )

        # 1) check congestion (place-name tools; will infer names from scenario_text if missing)
        if steps_done == 0:
            return (
                "check congestion",
                "check_traffic",
                {
                    "origin_any": origin_any,
                    "dest_any": dest_any,
                    "travel_mode": mode,
                    "scenario_text": scen,
                },
                "delayMin>=0",
                "continue",
                None,
                "Measure baseline ETA and traffic delay."
            )

        # 2) compute alternatives (place-name tools)
        if steps_done == 1:
            return (
                "reroute",
                "calculate_alternative_route",
                {
                    "origin_any": origin_any,
                    "dest_any": dest_any,
                    "travel_mode": mode,
                    "scenario_text": scen,
                },
                "improvementMin>=0",
                "continue",
                None,
                "Compute alternatives and pick the fastest route."
            )

        # Step 2: Provide context by checking flight status if applicable
        if steps_done == 2:
            flight_match = re.search(r"flight\s+([A-Z0-9]+)", scen, re.IGNORECASE)
            if flight_match:
                return (
                    "check flight status", "check_flight_status",
                    {"flight_no": flight_match.group(1)},
                    None, "continue", None, "Checking flight status to provide passenger context."
                )
            # If no flight number is mentioned, just skip to the next step
            return ("skip flight check", "none", {}, None, "continue", None, "No flight number in scenario.")

        # Step 3: Notify both parties with the complete information
        if steps_done == 3:
            # Check if the previous step found flight info and add it to the message
            flight_status = hints.get("flight_status", {})
            msg = "We've detected heavy traffic and found a faster route. Your ETA has been updated."
            if flight_status.get("status") == "DELAYED":
                msg += f" FYI: We noticed your flight {flight_status.get('flight')} is also delayed by {flight_status.get('delayMin')} minutes."
            
            return (
                "inform both parties", "notify_passenger_and_driver",
                {"driver_token": hints.get("driver_token"), "passenger_token": hints.get("passenger_token"), "message": msg},
                "delivered==true", "final", "Reroute applied; driver and passenger notified with all context.", "Notify both parties with the updated route/ETA and flight status if available."
            )
        
    # Merchant capacity — notify → real reroute → suggest alternates → push
    if kind == "merchant_capacity":
        token = hints.get("customer_token") or DEFAULT_CUSTOMER_TOKEN
        driver_id = hints.get("driver_id", "driver_demo")

        # Step 0: Proactively notify customer (real FCM)
        if steps_done == 0:
            params = {
                "fcm_token": token,
                "message": "The restaurant is experiencing a long prep time (~40 min). We’re minimizing delays and will keep you updated. A small voucher has been applied for the inconvenience.",
                "voucher": True,
                "title": "Delay notice"
            }
            assertion = "delivered==true" if (token or FCM_DRY_RUN) else None
            return (
                "notify customer about delay",
                "notify_customer",
                params,
                assertion,
                "continue",
                None,
                "Proactively inform customer and offer voucher."
            )

        # Step 1: Actually reroute the driver to a quick nearby order
        if steps_done == 1:
            # Try to infer current driver location: prefer origin (restaurant) then dest
            latlon = None
            if isinstance(hints.get("origin"), (list, tuple)) and len(hints["origin"]) == 2:
                latlon = hints["origin"]
            elif isinstance(hints.get("dest"), (list, tuple)) and len(hints["dest"]) == 2:
                latlon = hints["dest"]

            if latlon:
                return (
                    "reroute driver to quick nearby order",
                    "reroute_driver",
                    {"driver_id": driver_id, "driver_lat": float(latlon[0]), "driver_lon": float(latlon[1])},
                    None,
                    "continue",
                    None,
                    "Reduce driver idle time using orders.json."
                )
            # If we lack a reasonable location, skip reroute
            return (
                "skip reroute (no coords)",
                "none",
                {},
                None,
                "continue",
                None,
                "No driver location available; skipping reroute."
            )

        # ──────────────────────────────
        # Step 2 : fetch nearby alternates
        # ──────────────────────────────
        if steps_done == 2:
            latlon = hints.get("origin") or hints.get("dest")
            if latlon and isinstance(latlon, (list, tuple)) and len(latlon) == 2:
                return (
                    "get nearby alternates",
                    "get_nearby_merchants",
                    {"lat": float(latlon[0]), "lon": float(latlon[1]), "radius_m": 2000},
                    "merchants>0",
                    "continue",                     # <-- not final any more
                    None,
                    "Fetch up to 5 faster restaurants.",
                )
            # fall back to notify if no coords
            steps_done = 3                         # force skip to notify

        # ──────────────────────────────
        # Step 3 : ask which restaurant
        # ──────────────────────────────
        if steps_done == 3:
            merchants = hints.get("merchants")     # cached by executor
            choice    = answers.get("alt_choice")
            # ❶ ask once
            if merchants and choice is None:
                opts = [m["name"] for m in merchants] + ["NO • Continue with this restaurant"]
                hints.setdefault("meta", {})["alt_id_by_name"] = {
                    m["name"]: m["id"] for m in merchants
                }
                q = {
                    "question_id": "alt_choice",
                    "question": "Prep time is long. Pick an alternate or choose NO:",
                    "expected": "string",
                    "options": opts,
                }
                return (
                    "clarify", "none", q, None,
                    "await_input",
                    "Awaiting customer choice.",
                    "Offer alternates.",
                )
            # ❷ handle answer
            if choice:
                selected_id = hints["meta"]["alt_id_by_name"].get(choice)
                hints["selected_alt_id"] = selected_id   # could be None if NO
                steps_done = 4                           # fall through to notify

        # ──────────────────────────────
        # Step 4 : notify with result
        # ──────────────────────────────
        if steps_done == 4:
            chosen = hints.get("selected_alt_id")
            msg = (
                f"We’ll switch to **{answers['alt_choice']}** (faster)." if chosen
                else "We’ll keep your current restaurant."
            )
            params = {
                "fcm_token": token,
                "title": "Update on your order",
                "message": msg,
                "voucher": True,
            }
            assertion = "delivered==true" if (token or FCM_DRY_RUN) else None
            return (
                "notify customer with alternates",
                "notify_customer",
                params,
                assertion,
                "final",
                "Customer informed of choice.",
                "Close loop with customer.",
            )

        return None
    
    # Damage dispute
    if kind == "damage_dispute":
        order_id    = hints.get("order_id", "order_demo")
        driver_id   = hints.get("driver_id", "driver_demo")
        merchant_id = hints.get("merchant_id", "merchant_demo")

        answers = hints.get("answers") or {}
        imgs  = hints.get("evidence_images") or answers.get("evidence_images")
        notes = hints.get("evidence_notes")  or answers.get("evidence_notes")

        if steps_done == 0:
            return ("start mediation", "initiate_mediation_flow",
                    {"order_id": order_id}, "flow==started",
                    "continue", None, "Start structured mediation.")

        if steps_done == 1:
            if not imgs and not _load_evidence_files(order_id):
                return ("request images", "ask_user",
                        {"question_id":"evidence_images",
                        "question":"Please upload clear photos of the spilled package (seal, bag, spillage close-ups).",
                        "expected":"image[]"},
                        None, "await_input",
                        "Awaiting photos.", "Need photos to analyze.")
            return ("collect evidence", "collect_evidence",
                    {"order_id": order_id, "images": imgs, "notes": notes},
                    "photos>0", "continue", None, "Persist evidence.")

        if steps_done == 2:
            return ("analyze evidence", "analyze_evidence",
                    {"order_id": order_id, "images": imgs, "notes": notes},
                    "status!=none", "continue", None, "Decide likely fault.")

        if steps_done == 3:
            analysis   = hints.get("analysis") or {}
            reasonable = bool(analysis.get("refund_reasonable"))
            fault      = (analysis.get("fault") or "").lower()
            conf       = float(analysis.get("confidence") or 0.0)
            if reasonable and conf >= 0.55:
                return ("refund customer", "issue_instant_refund",
                        {"order_id": order_id},
                        "refunded==true", "continue", None, "Goodwill refund.")
            msg = ("After reviewing the photos, we don’t see sufficient evidence to issue a refund right now. "
                "If you have additional photos or context, please reply here.")
            return ("notify no refund", "notify_customer",
                    {"fcm_token": hints.get("customer_token") or DEFAULT_CUSTOMER_TOKEN,
                    "message": msg, "voucher": False, "title": "Damage Assessment"},
                    "delivered==true", "final", "Customer informed.", "No refund.")

        # Step 5: Exonerate the driver if the merchant was at fault
        if steps_done == 4: 
            analysis = hints.get("analysis", {})
            # Only exonerate if the fault is clearly on the merchant
            if analysis.get("fault") == "merchant":
                return ("exonerate driver", "exonerate_driver", 
                        {"driver_id": driver_id}, "cleared==true",
                        "continue", None, "Merchant found at fault; clearing driver.")
            # IMPORTANT: For all other cases, continue to the next step instead of stopping.
            return ("skip exoneration", "none", {}, None, "continue", None, "Fault not assigned to the merchant.")

        if steps_done == 5:
            analysis = hints.get("analysis") or {}
            if (analysis.get("fault") or "").lower() == "merchant":
                fb = analysis.get("packaging_feedback") or \
                    "Evidence-backed report: seal/leakage suggests packaging issue."
                return ("feedback to merchant", "log_merchant_packaging_feedback",
                        {"merchant_id": merchant_id, "feedback": fb},
                        "feedbacklogged==true", "continue", None, "Log packaging issue.")
            return ("done", "none", {}, None, "final", "Resolution sent.", "No merchant feedback required.")

        # Step 7 (or the final step in your sequence): Communicate final resolution to both parties
        if steps_done == 6: # Adjust step number if needed
            return (
                "notify resolution", "tool_notify_resolution", 
                {
                    "driver_token": hints.get("driver_token"), 
                    "customer_token": hints.get("customer_token"), 
                    "message": "The damage dispute has been resolved. A refund has been issued."
                }, 
                None, "final", "Resolution communicated to all parties.", "Finalizing the dispute."
            )
        return None
    # ---------------------------------------------------------------------
    #  recipient_unavailable  → safe-drop? → choose locker → notify
    # ---------------------------------------------------------------------
    if kind == "recipient_unavailable":
        answers = hints.get("answers") or {}
        lockers = hints.get("lockers")                 # filled after tool runs
        chosen  = answers.get("chosen_locker_id")      # filled via clarify

        # 0 ▸ open chat once
        if steps_done == 0:
            rid = hints.get("recipient_id", "recipient_demo")
            return (
                "reach out via chat", "contact_recipient_via_chat",
                {"recipient_id": rid,
                "message": "Driver has arrived. How should we proceed?"},
                "messagesent!=none",
                "continue", None,
                "Start chat to coordinate.",
            )

        # 1 ▸ safe-drop permission
        safe_ok = _truthy_str(answers.get("safe_drop_ok"))
        if safe_ok is None:
            return (
                "clarify", "none",
                {
                    "question_id": "safe_drop_ok",
                    "question": ("Recipient unavailable. Is it OK to leave the "
                                "package with the building concierge or a neighbour?"),
                    "expected": "boolean",
                    "options": ["yes", "no"],
                },
                None, "await_input",
                "Awaiting safe-drop permission.",
                "Ask for safe-drop permission.",
            )

        if safe_ok is True:
            addr = hints.get("dest_place") or "Building concierge"
            return (
                "suggest safe drop", "suggest_safe_drop_off",
                {"address": addr},
                "suggested==true",
                "final",
                "Safe-drop approved; driver will leave package with concierge.",
                "Proceed with safe drop.",
            )

        # 2 ▸ locker fallback gate
        locker_ok = _truthy_str(answers.get("locker_ok"))
        if locker_ok is None:
            return (
                "clarify", "none",
                {
                    "question_id": "locker_ok",
                    "question": ("Safe-drop not allowed. Should I route to the "
                                "nearest parcel/post-office locker instead?"),
                    "expected": "boolean",
                    "options": ["yes", "no"],
                },
                None, "await_input",
                "Awaiting locker permission.",
                "Offer locker fallback.",
            )

        # 3 ▸ we already have lockers → ask which one
        if lockers and chosen is None:
            opts = [l["name"] for l in lockers]
            hints.setdefault("meta", {})["locker_ids"] = {
                l["name"]: l["id"] for l in lockers
            }
            return (
                "clarify", "none",
                {
                    "question_id": "chosen_locker_id",
                    "question": "Select a locker for the driver:",
                    "expected": "string",
                    "options": opts,
                },
                None, "await_input",
                "Awaiting locker choice.",
                "Ask which locker.",
            )

        # 4 ▸ locker chosen → send confirmation push
        if chosen:
            locker_id = hints["meta"]["locker_ids"].get(chosen, chosen)
            return (
                "notify", "notify_customer",
                {
                    "fcm_token": hints.get("customer_token") or DEFAULT_CUSTOMER_TOKEN,
                    "title": "Package secured",
                    "message": (f"Your parcel has been placed in locker "
                                f"{locker_id}. Pick-up code sent via SMS/Email."),
                    "voucher": False,
                },
                "delivered==true",
                "final",
                "Locker selected and customer notified.",
                "Confirm locker drop-off.",
            )

        # 5 ▸ lockers not fetched yet → fetch once
        if lockers is None:
            dest_place = hints.get("dest_place")
            if dest_place:
                return (
                    "find locker", "find_nearby_locker",
                    {"place_name": dest_place, "radius_m": 15000},
                    "lockers>0",
                    "continue",          # <-- NOT final
                    "Found lockers, will prompt recipient.",
                    "Search lockers.",
                )

            latlon = hints.get("dest") or hints.get("origin")
            if latlon and isinstance(latlon, (list, tuple)) and len(latlon) == 2:
                return (
                    "find locker (coords)", "places_search_nearby",
                    {"lat": latlon[0], "lon": latlon[1],
                    "radius_m": 15000,
                    "keyword": "parcel locker OR package pickup OR amazon locker OR smart locker"},
                    "count>0",
                    "continue",          # <-- NOT final
                    "Found lockers by coordinates; will prompt recipient.",
                    "Search lockers by coordinates.",
                )

        # 6 ▸ still nothing → escalate to customer
        return (
            "notify", "notify_customer",
            {
                "fcm_token": hints.get("customer_token") or DEFAULT_CUSTOMER_TOKEN,
                "title": "Delivery attempt",
                "message": ("Delivery attempted; no safe-drop and no lockers "
                            "could be suggested. Please advise next steps."),
                "voucher": False,
            },
            "delivered==true",
            "final",
            "Awaiting recipient guidance (no location for lockers).",
            "Notify customer due to insufficient data.",
        )

    # Unknown/other kinds: stop after classification
    return None

# ----------------------------- AGENT -----------------------------------
class SynapseAgent:
    """
    Full agent with deterministic policy rails and streaming.
    """

    def __init__(self, llm):
        self.llm = llm

    def classify(self, scenario: str) -> Dict[str, Any]:
        prompt = CLASSIFY_PROMPT.format(labels=json.dumps(KIND_LABELS), scenario=scenario)
        try:
            resp = self.llm.generate_content(prompt)
            resp_text = getattr(resp, "text", "") or "{}"
            parsed = safe_json(strip_json_block(resp_text), {}) or {}
        except Exception as e:
            log.error(f"[gemini_error:classify] {e}")
            parsed = {}

        kind = (parsed.get("kind") or "other").lower()
        if kind not in [k.lower() for k in KIND_LABELS]:
            kind = "other"
        severity = parsed.get("severity", "med")
        try:
            uncertainty = float(parsed.get("uncertainty", 0.3))
        except Exception:
            uncertainty = 0.3
        return {"kind": kind, "severity": severity, "uncertainty": uncertainty}

    def resolve_stream(
        self,
        scenario: str,
        hints: Optional[Dict[str, Any]] = None,
        *,
        session_id: Optional[str] = None,
        start_at_step: int = 0,
        resume: bool = False
    ):
        """
        Streams events. If 'resume' is True, we continue from a saved session_id.
        """
        t0 = time.time()
        hints = hints or {}
        sid = session_id or str(uuid4())

        # 0) announce session id
        yield {"type": "session", "at": now_iso(), "data": {"session_id": sid}}

        # 1) classification
        cls = self.classify(scenario)
        kind = cls.get("kind", "other")
        yield {"type": "classification", "at": now_iso(), "data": cls, "kind": kind}
        time.sleep(STREAM_DELAY)

        # 2) steps
        steps = max(0, int(start_at_step))
        last_final_message = None
        awaiting_q: Optional[Dict[str, Any]] = None

        # Fold free-typed route text back into hints for traffic flows
        answers = hints.get("answers") or {}
        route_text = (answers.get("route_text") or "").strip() if isinstance(answers.get("route_text"), str) else ""
        if route_text and ("origin" not in hints and "origin_place" not in hints):
            rhints = extract_hints(route_text, hints.get("driver_token"), hints.get("passenger_token"))
            hints.update({k: v for k, v in rhints.items() if k in ("origin","dest","origin_place","dest_place")})

        while steps < MAX_STEPS and (time.time() - t0) < MAX_SECONDS:
            step = _policy_next_extended(kind, steps, hints)
            if not step:
                break

            intent, tool, params, assertion, finish_reason, final_message, reason = step

            # Execute tool (including pseudo tools)
            if tool in ("none", "ask_user"):
                # ask_user → just echo back what to ask; resolve will pause below
                obs = {"awaiting": True, **(params or {})} if tool == "ask_user" else {"note": "clarification_requested"}
            else:
                try:
                    fn = TOOLS.get(tool, {}).get("fn")
                    if callable(fn):
                        obs = fn(**(params or {}))
                        if tool in ("find_nearby_locker", "places_search_nearby") and isinstance(obs, dict):
                            if obs.get("lockers"):
                                hints["lockers"] = obs["lockers"]
                        if tool == "get_nearby_merchants" and obs.get("merchants"):
                            hints["merchants"] = obs["merchants"]
                        session["hints"]  = hints  
                        if tool not in ("none", "ask_user") and isinstance(obs, dict):
                            # stash key outputs for later policy checks
                            if tool == "analyze_evidence":
                                # persist for the rest of the run (and resume)
                                hints["analysis"] = obs
                        # ---- side effects we need for later policy steps ----
                        if tool == "collect_evidence" and isinstance(obs, dict):
                            files = obs.get("files")
                            if files:
                                a = hints.get("answers") or {}
                                a["evidence_images"] = files
                                hints["answers"] = a
                        if tool == "analyze_evidence" and isinstance(obs, dict):
                            # keep last analysis for refund/decline branches
                            hints["analysis"] = obs
                    else:
                        obs = {"error": f"tool_not_found_or_not_callable:{tool}"}
                except Exception as e:
                    obs = {"error": str(e), "trace": traceback.format_exc()}
            try:
                if tool == "collect_evidence":
                    # remember saved files (if tool returned them)
                    if isinstance(obs, dict) and obs.get("files"):
                        hints["evidence_images"] = obs.get("files")
                elif tool == "analyze_evidence":
                    # keep full analysis for the decision step
                    if isinstance(obs, dict) and obs.get("status"):
                        hints["analysis"] = obs
                elif tool == "issue_instant_refund":
                    if isinstance(obs, dict) and "refunded" in obs:
                        hints["refunded"] = bool(obs.get("refunded"))
            except Exception:
                pass

            passed = check_assertion(assertion, obs)
            if not passed and isinstance(obs, dict) and "error" not in obs:
                # be permissive unless the tool explicitly failed
                passed = True

            yield {
                "type": "step",
                "at": now_iso(),
                "kind": kind,
                "data": {
                    "index": steps,
                    "intent": intent,
                    "reason": reason,
                    "tool": tool,
                    "params": params,
                    "assertion": assertion,
                    "observation": obs,
                    "passed": passed,
                    "finish_reason": finish_reason,
                    "final_message": final_message,
                },
            }
            steps += 1
            time.sleep(STREAM_DELAY)

            if finish_reason in ("final", "escalate"):
                last_final_message = final_message
                break

            if finish_reason == "await_input":
                # save the current run under the SAME sid for resume
                _session_save(sid, {
                    "scenario": scenario,
                    "hints": hints,
                    "kind": kind,
                    "steps_done": steps,
                    "savedAt": now_iso(),
                })
                awaiting_q = {
                    "session_id": sid,
                    "question_id": (params or {}).get("question_id"),
                    "question": (params or {}).get("question"),
                    "expected": (params or {}).get("expected"),
                    "options": (params or {}).get("options"),
                }
                yield {"type": "clarify", "at": now_iso(), "data": awaiting_q, "kind": kind}
                break

        # 3) summary
        if awaiting_q:
            # keep session for resume; route wrapper will still send [DONE]
            return

        duration = int(time.time() - t0)
        outcome = "resolved" if (last_final_message is not None) else ("classified_only" if steps == 0 else "incomplete")
        summary_message = last_final_message or "No further steps were taken."

        # we're done; clear session
        _session_delete(sid)

        yield {
            "type": "summary",
            "at": now_iso(),
            "kind": kind,
            "data": {
                "scenario": scenario,
                "classification": cls,
                "metrics": {"totalSeconds": duration, "steps": steps},
                "outcome": outcome,
                "message": summary_message,
            },
        }

    def resolve_sync(self, scenario: str, hints: Optional[Dict[str, Any]] = None) -> Dict[str, Any]:
        trace = []
        for evt in self.resolve_stream(scenario, hints=hints or {}):
            trace.append(evt)
        return {"trace": trace}

# ----------------------------- TOOL REGISTRY ---------------------------
TOOLS: Dict[str, Dict[str, Any]] = {
    "check_flight_status": {
        "fn": lambda flight_no: {"flight": flight_no, "status": "DELAYED", "delayMin": 45},
        "desc": "MOCK: Checks the status of a flight.", "schema": {"flight_no":"str"}
    },
    "tool_notify_resolution": {
        "fn": tool_notify_resolution,
        "desc": "Sends a final resolution notification to both driver and customer.",
        "schema": {"driver_token":"str", "customer_token":"str", "message":"str"}
    },
    "check_traffic": {
        "fn": tool_check_traffic,
        "desc": "ETA/naive delay via Routes API (place-name based).",
        "schema": {"origin_any": "str?", "dest_any": "str?", "travel_mode": "DRIVE|TWO_WHEELER|WALK|BICYCLE|TRANSIT", "scenario_text": "str?"},
    },
    "calculate_alternative_route": {
        "fn": tool_calculate_alternative_route,
        "desc": "Alternative routes & improvement (place-name based).",
        "schema": {"origin_any": "str?", "dest_any": "str?", "travel_mode": "str", "scenario_text": "str?"},
    },
    "compute_route_matrix": {
        "fn": tool_compute_route_matrix,
        "desc": "Route matrix (Routes API).",
        "schema": {"origins": "[any,...]", "destinations": "[any,...]"},
    },
    "check_weather": {
        "fn": tool_check_weather,
        "desc": "Current weather (Google Weather API).",
        "schema": {"lat": "float", "lon": "float"},
    },
    "air_quality": {
        "fn": tool_air_quality,
        "desc": "Current air quality (Air Quality API).",
        "schema": {"lat": "float", "lon": "float"},
    },
    "pollen_forecast": {
        "fn": tool_pollen_forecast,
        "desc": "Pollen forecast (Pollen API).",
        "schema": {"lat": "float", "lon": "float"},
    },
    "time_zone": {
        "fn": tool_time_zone,
        "desc": "Time zone for location (Time Zone API).",
        "schema": {"lat": "float", "lon": "float", "timestamp": "int?"},
    },
    "places_search_nearby": {
    "fn": tool_places_search_nearby,
    "desc": "Nearby places (category-aware, Places API).",
    "schema": {
        "lat": "float|str?",
        "lon": "float|str?",
        "radius_m": "int",
        "keyword": "str?",
        "included_types": "list[str]?",
        "place_name": "str?",
        "scenario_text": "str?",
        "category": "str?"
    },
    },
    "place_details": {
        "fn": tool_place_details,
        "desc": "Place details (Places API).",
        "schema": {"place_id": "str"},
    },
    "roads_snap": {
        "fn": tool_roads_snap,
        "desc": "Snap GPS points to roads.",
        "schema": {"points": "[[lat,lon],...]", "interpolate": "bool?"},
    },
    "geocode_place": {
        "fn": tool_geocode_place,
        "desc": "Geocode a place/address.",
        "schema": {"query": "str"},
    },
    "notify_customer": {
        "fn": tool_notify_customer,
        "desc": "Push notify customer (FCM v1).",
        "schema": {"fcm_token": "str", "message": "str", "voucher": "bool", "title": "str"},
    },
    "notify_passenger_and_driver": {
        "fn": tool_notify_passenger_and_driver,
        "desc": "Push notify both (FCM v1).",
        "schema": {"driver_token": "str", "passenger_token": "str", "message": "str"},
    },

    # --- Custom tools / mocks ---
    "get_merchant_status": {"fn": lambda merchant_id: {"merchant_id": merchant_id, "prepTimeMin": 40, "backlogOrders": 12, "response": True},
                            "desc": "Merchant backlog/prep time.", "schema": {"merchant_id":"str"}},
    "assign_short_nearby_order": {
        "fn": tool_assign_short_nearby_order,
        "desc": "Assign a quick nearby order from orders.json",
        "schema": {"driver_id": "str", "driver_lat": "float", "driver_lon": "float", "radius_km": "float?", "max_total_minutes": "float?"},
    },
    "reroute_driver": {
        "fn": tool_reroute_driver,
        "desc": "Reroute driver to a selected short nearby order",
        "schema": {"driver_id": "str", "driver_lat": "float", "driver_lon": "float"},
    },

    "get_nearby_merchants": {
        "fn": tool_get_nearby_merchants,
        "desc": "Nearby alternate restaurants via Google Places.",
        "schema": {"lat": "float", "lon": "float", "radius_m": "int"},
    },
    "initiate_mediation_flow": {
        "fn": tool_initiate_mediation_flow,
        "desc": "Start mediation flow (purges old evidence for a fresh review).",
        "schema": {"order_id":"str"},
    },
    "collect_evidence": {"fn": tool_collect_evidence,
        "desc": "Collect evidence photos & notes.",
        "schema": {"order_id":"str","images":"list[str]?","notes":"str?"}},
    "analyze_evidence": {"fn": tool_analyze_evidence,
        "desc": "Analyze evidence with Gemini Vision.",
        "schema": {"order_id":"str","notes":"str?"}},
    "issue_instant_refund": {"fn": lambda order_id: {"order_id": order_id, "refunded": True},
                         "desc": "Refund instantly.", "schema": {"order_id":"str"}},
    "exonerate_driver": {"fn": lambda driver_id: {"driver_id": driver_id, "cleared": True},
                         "desc": "Clear driver fault.", "schema": {"driver_id":"str"}},
    "log_merchant_packaging_feedback": {"fn": lambda merchant_id, feedback: {"merchant_id": merchant_id, "feedbackLogged": True},
                                        "desc": "Feedback to merchant packaging.", "schema": {"merchant_id":"str","feedback":"str"}},
    "contact_recipient_via_chat": {"fn": lambda recipient_id, message: {"recipient_id": recipient_id, "messageSent": message},
                                   "desc": "Chat recipient.", "schema": {"recipient_id":"str","message":"str"}},
    "suggest_safe_drop_off": {"fn": lambda address: {"address": address, "suggested": True},
                              "desc": "Suggest safe place.", "schema": {"address":"str"}},
    "find_nearby_locker": {
    "fn": lambda place_name, radius_m=15000: tool_find_nearby_locker(place_name, radius_m)},
    "check_flight_status": {"fn": lambda flight_no: {"flight": flight_no, "status": "DELAYED", "delayMin": 45},
                            "desc": "Flight status check.", "schema": {"flight_no":"str"}},

    # Pseudo tool to pause & request user input
    "ask_user": {
        "fn": lambda **kwargs: {"awaiting": True, **kwargs},
        "desc": "Pause chain and ask user a question; resume when answered.",
        "schema": {"question_id": "str", "question": "str", "expected": "str?", "options": "list[str]?"},
    },
}

# ----------------------------- FLASK APP -------------------------------

app = Flask(__name__)
CORS(app, origins=CORS_ORIGINS if CORS_ORIGINS != ["*"] else "*", supports_credentials=True)
agent = SynapseAgent(_llm)

@app.route("/api/health")
def health():
    return jsonify({
        "ok": True,
        "model": GEMINI_MODEL,
        "project": FIREBASE_PROJECT_ID,
        "googleKeySet": bool(GOOGLE_MAPS_API_KEY),
        "requireAuth": REQUIRE_AUTH,
        "fcmDryRun": FCM_DRY_RUN,
        "fcmScopes": SCOPES,
    })

@app.route("/api/tools")
def tools():
    return jsonify({
        "tools": [
            {"name": k, "desc": v.get("desc"), "schema": v.get("schema")}
            for k, v in TOOLS.items()
        ]
    })

@app.route("/api/agent/run")
@require_auth
def run_stream():
    """
    GET /api/agent/run  (SSE)
    First run:
      - scenario: the scenario text
      - (optional) origin, dest (numeric "lat,lon")
      - (optional) driver_token, passenger_token, merchant_id, order_id, driver_id, recipient_id
      - (optional) answers: JSON string to seed answers
    Resume:
      - session_id: id from a previous run where we emitted "clarify"
      - answers: JSON string with the user's responses (e.g., {"safe_drop_ok":"yes"})
    """
    scenario_q = (request.args.get("scenario") or "").strip()
    session_id_q = (request.args.get("session_id") or request.args.get("resume_session") or "").strip()
    answers_q = request.args.get("answers")
    answers_dict = safe_json(answers_q, {}) if answers_q else {}

    # ---------- Resume flow ----------
    if session_id_q:
        session = _session_load(session_id_q)
        if not session:
            return jsonify({"error": "invalid_session"}), 400
        scenario = session["scenario"]
        hints = session["hints"] or {}
        start_at = int(session.get("steps_done", 0))

        _merge_answers(hints, answers_dict)

        # Allow token overrides on resume
        driver_token_q    = (request.args.get("driver_token") or "").strip()
        passenger_token_q = (request.args.get("passenger_token") or "").strip()
        customer_token_q  = (request.args.get("customer_token") or "").strip()  # <-- add

        if driver_token_q:    hints["driver_token"] = driver_token_q
        if passenger_token_q: hints["passenger_token"] = passenger_token_q
        if customer_token_q:  hints["customer_token"] = customer_token_q        # <-- add


        def generate():
            try:
                for evt in agent.resolve_stream(
                    scenario,
                    hints=hints,
                    session_id=session_id_q,
                    start_at_step=start_at,
                    resume=True,
                ):
                    yield sse(evt)
                yield sse("[DONE]")
            except Exception as e:
                yield sse({"type":"error","at":now_iso(),"data":{"message":str(e),"trace":traceback.format_exc()}})
                yield sse("[DONE]")

        headers = {
            "Content-Type": "text/event-stream",
            "Cache-Control":"no-cache",
            "Connection":"keep-alive",
            "X-Accel-Buffering":"no"
        }
        return Response(generate(), headers=headers)

    # ---------- First run ----------
    scenario = scenario_q
    if not scenario:
        return jsonify({"error":"missing scenario"}), 400

    origin_q = request.args.get("origin")
    dest_q   = request.args.get("dest")

    driver_token_q    = (request.args.get("driver_token") or "").strip()
    passenger_token_q = (request.args.get("passenger_token") or "").strip()
    customer_token_q  = (request.args.get("customer_token") or "").strip()

    merchant_id_q  = (request.args.get("merchant_id") or "").strip()
    order_id_q     = (request.args.get("order_id") or "").strip()
    driver_id_q    = (request.args.get("driver_id") or "").strip()
    recipient_id_q = (request.args.get("recipient_id") or "").strip()

    # Append human-readable hints (avoid leaking raw tokens)
    if origin_q and dest_q:
        scenario += f"\n\n(Hint: origin={origin_q}, dest={dest_q})"
    if driver_token_q or passenger_token_q or customer_token_q:
        scenario += (
            "\n\n(Hint: driver_token="
            f"{'…' if driver_token_q else 'none'}, passenger_token="
            f"{'…' if passenger_token_q else 'none'}, customer_token="
            f"{'…' if customer_token_q else 'none'})"
        )
    if merchant_id_q or order_id_q or driver_id_q or recipient_id_q:
        scenario += f"\n\n(Hint: merchant_id={merchant_id_q or '—'}, order_id={order_id_q or '—'}, driver_id={driver_id_q or '—'}, recipient_id={recipient_id_q or '—'})"

    # Build base hints (Gemini will infer origin/dest places inside extract_hints)
    hints = extract_hints(scenario, driver_token_q, passenger_token_q)

    # Override from query params if provided (coordinates)
    if origin_q and dest_q:
        try:
            lat1, lon1 = map(float, origin_q.split(","))
            lat2, lon2 = map(float, dest_q.split(","))
            hints["origin"] = [lat1, lon1]
            hints["dest"]   = [lat2, lon2]
        except Exception:
            pass

    # Token hints
    if driver_token_q:
        hints["driver_token"] = driver_token_q
    if passenger_token_q:
        hints["passenger_token"] = passenger_token_q
    if customer_token_q:
        hints["customer_token"] = customer_token_q
    hints.setdefault("driver_token", DEFAULT_DRIVER_TOKEN or None)
    hints.setdefault("passenger_token", DEFAULT_PASSENGER_TOKEN or None)
    hints.setdefault("customer_token", DEFAULT_CUSTOMER_TOKEN or None)

    # Extended IDs
    if merchant_id_q:  hints["merchant_id"]  = merchant_id_q
    if order_id_q:     hints["order_id"]     = order_id_q
    if driver_id_q:    hints["driver_id"]    = driver_id_q
    if recipient_id_q: hints["recipient_id"] = recipient_id_q

    # If Gemini inferred origin/dest *place names*, geocode to coords when coords missing
    if not hints.get("origin") and hints.get("origin_place"):
        pt = _geocode(hints["origin_place"])
        if pt: hints["origin"] = [pt[0], pt[1]]
    if not hints.get("dest") and hints.get("dest_place"):
        pt = _geocode(hints["dest_place"])
        if pt: hints["dest"] = [pt[0], pt[1]]

    # Merge any provided answers on first run too
    _merge_answers(hints, answers_dict)

    def generate():
        try:
            for evt in agent.resolve_stream(scenario, hints=hints):
                yield sse(evt)
            yield sse("[DONE]")
        except Exception as e:
            yield sse({"type":"error","at":now_iso(),"data":{"message":str(e),"trace":traceback.format_exc()}})
            yield sse("[DONE]")

    headers = {
        "Content-Type": "text/event-stream",
        "Cache-Control":"no-cache",
        "Connection":"keep-alive",
        "X-Accel-Buffering":"no"
    }
    return Response(generate(), headers=headers)

@app.route("/api/agent/resolve", methods=["POST"])
@require_auth
def resolve_sync_endpoint():
    """
    POST /api/agent/resolve
    Body: {
      scenario?, session_id?, answers?,
      origin:[lat,lon]?, dest:[lat,lon]?,
      driver_token?, passenger_token?,
      merchant_id?, order_id?, driver_id?, recipient_id?
    }
    Returns: { trace: [ classification, step..., summary ] }
    """
    data = request.get_json(force=True) or {}

    # Resume mode
    session_id = (data.get("session_id") or "").strip()
    answers    = data.get("answers") or {}
    if session_id:
        session = _session_load(session_id)
        if not session:
            return jsonify({"error":"invalid_session"}), 400
        scenario = session["scenario"]
        hints = session["hints"] or {}
        _merge_answers(hints, answers)
        result = agent.resolve_sync(scenario, hints=hints)
        return jsonify(result)

    # First-run mode
    scenario = (data.get("scenario") or "").strip()
    if not scenario:
        return jsonify({"error":"missing scenario"
                        }), 400

    driver_token = (data.get("driver_token") or "").strip()
    passenger_token = (data.get("passenger_token") or "").strip()
    customer_token   = (data.get("customer_token") or "").strip()

    origin = data.get("origin")  # [lat,lon]
    dest   = data.get("dest")    # [lat,lon]

    merchant_id  = (data.get("merchant_id") or "").strip()
    order_id     = (data.get("order_id") or "").strip()
    driver_id    = (data.get("driver_id") or "").strip()
    recipient_id = (data.get("recipient_id") or "").strip()

    # Embed hints text for numeric coords only
    if origin and dest:
        scenario += f"\n\n(Hint: origin={origin[0]},{origin[1]}, dest={dest[0]},{dest[1]})"
    if merchant_id or order_id or driver_id or recipient_id:
         scenario += f"\n\n(Hint: merchant_id={merchant_id or '—'}, order_id={order_id or '—'}, driver_id={driver_id or '—'}, recipient_id={recipient_id or '—'})"
    if driver_token or passenger_token or customer_token:
        scenario += (
            "\n\n(Hint: driver_token="
            f"{'…' if driver_token else 'none'}, passenger_token="
            f"{'…' if passenger_token else 'none'}, customer_token="
            f"{'…' if customer_token else 'none'})"
        )
    # Base hints
    hints: Dict[str, Any] = {"origin": origin, "dest": dest}
    if driver_token:    hints["driver_token"]    = driver_token
    if passenger_token: hints["passenger_token"] = passenger_token
    if merchant_id:     hints["merchant_id"]     = merchant_id
    if order_id:        hints["order_id"]        = order_id
    if driver_id:       hints["driver_id"]       = driver_id
    if recipient_id:    hints["recipient_id"]    = recipient_id
    hints.setdefault("driver_token", DEFAULT_DRIVER_TOKEN or None)
    hints.setdefault("passenger_token", DEFAULT_PASSENGER_TOKEN or None)
    hints.setdefault("customer_token", DEFAULT_CUSTOMER_TOKEN or None)

    # Let Gemini infer origin/dest *place names*; then geocode if coords are missing
    h2 = extract_hints(scenario, hints.get("driver_token"), hints.get("passenger_token"))
    hints.update({k: v for k, v in h2.items() if v})

    if not hints.get("origin") and hints.get("origin_place"):
        pt = _geocode(hints["origin_place"])
        if pt: hints["origin"] = [pt[0], pt[1]]
    if not hints.get("dest") and hints.get("dest_place"):
        pt = _geocode(hints["dest_place"])
        if pt: hints["dest"] = [pt[0], pt[1]]

    _merge_answers(hints, answers)

    result = agent.resolve_sync(scenario, hints=hints)
    return jsonify(result)

# Optional: test FCM v1 (uses real send unless FCM_DRY_RUN=true)
@app.route("/api/fcm/send_test", methods=["POST"])
@require_auth
def fcm_send_test():
    data = request.get_json(force=True) or {}
    token = data.get("token")
    title = data.get("title","Test")
    body  = data.get("body","Hello from Synapse")
    if not token:
        return jsonify({"error":"missing token"}), 400
    res = _fcm_v1_send(token, title, body)
    return jsonify(res)

# Optional: flexible FCM with data payload
@app.route("/api/fcm/send", methods=["POST"])
@require_auth
def fcm_send():
    """
    POST /api/fcm/send
    { "token": "...", "title": "Title", "body": "Body", "data": { ... } }
    """
    data = request.get_json(force=True) or {}
    token = data.get("token") or ""
    title = data.get("title") or "Notification"
    body  = data.get("body")  or ""
    extra = data.get("data")  or None
    if not token:
        return jsonify({"error":"missing token"}), 400
    res = _fcm_v1_send(token, title, body, extra)
    return jsonify(res)

# helpers near the top
def _parse_answer(raw, expected):
    if expected in {"image[]", "string[]"}:
        try:
            return json.loads(raw) if isinstance(raw, str) else raw
        except Exception:
            return [raw] if raw else []
    if expected == "boolean":
        s = str(raw).strip().lower()
        return s in {"1","true","yes","y"}
    return raw

def _sse_headers():
    return {
        "Content-Type": "text/event-stream",
        "Cache-Control": "no-cache",
        "Connection": "keep-alive",
        "X-Accel-Buffering": "no",
    }

@app.route("/api/agent/clarify/continue", methods=["GET","POST","OPTIONS"])
@require_auth
def clarify_continue():
    # accept both GET (EventSource) and POST
    if request.method == "GET":
        sid      = (request.args.get("session_id")  or "").strip()
        qid      = (request.args.get("question_id") or "").strip()
        expected = (request.args.get("expected")    or "text").strip()
        raw      = request.args.get("answer") or ""
    else:
        data     = request.get_json(force=True) or {}
        sid      = (data.get("session_id")  or "").strip()
        qid      = (data.get("question_id") or "").strip()
        expected = (data.get("expected")    or "text").strip()
        raw      = data.get("answer", "")

    if not sid or not qid:
        return jsonify({"error": "missing session_id or question_id"}), 400

    sess = _session_load(sid)
    if not sess:
        return jsonify({"error": "invalid_or_expired_session"}), 404

    scenario = sess["scenario"]
    hints    = dict(sess.get("hints") or {})
    start_at = int(sess.get("steps_done", 0))

    answers = dict(hints.get("answers") or {})
    answers[qid] = _parse_answer(raw, expected)
    hints["answers"] = answers

    def generate():
        try:
            for evt in agent.resolve_stream(scenario, hints=hints,
                                            session_id=sid, start_at_step=start_at, resume=True):
                yield sse(evt)
            yield sse("[DONE]")
        except Exception as e:
            yield sse({"type":"error","at":now_iso(),
                      "data":{"message":str(e),"trace":traceback.format_exc()}})
            yield sse("[DONE]")

    return Response(generate(), headers=_sse_headers())

# app.py ─ replace evidence_upload() with:
@app.route("/api/evidence/upload", methods=["POST"])
def evidence_upload():
    order_id = request.form.get("order_id", "order_demo")
    session_id = request.form.get("session_id", "")      # <-- NEW
    question_id = request.form.get("question_id", "")    # <-- NEW
    files = request.files.getlist("images")
    saved = []
    os.makedirs("uploads", exist_ok=True)
    for f in files:
        fname = f"evidence_{order_id}_{int(time.time())}_{f.filename}"
        path = os.path.join("uploads", fname)
        f.save(path)
        saved.append(path)

    # If we know the session, drop file list into its answers so resume sees it
    if session_id:
        sess = _session_load(session_id)
        if sess:
            hints = dict(sess.get("hints") or {})
            ans = dict(hints.get("answers") or {})
            if question_id:
                ans[question_id] = saved[:]  # filenames (short!)
            hints["answers"] = ans
            _session_save(session_id, {**sess, "hints": hints})

    return jsonify({"ok": True, "files": saved})

if __name__ == "__main__":
    # Run: python app.py
    app.run(host="0.0.0.0", port=5000, debug=False)<|MERGE_RESOLUTION|>--- conflicted
+++ resolved
@@ -1,4 +1,5 @@
 # app.py
+import datetime
 import datetime
 import os, re, json, time, math, traceback, logging
 from typing import Any, Dict, List, Optional, Tuple
@@ -7,6 +8,8 @@
 from flask import Flask, request, jsonify, Response, g, session
 from flask_cors import CORS
 import uuid
+
+import urllib
 
 import urllib
 
@@ -379,6 +382,7 @@
 import base64, mimetypes, time
 from uuid import uuid4
 
+UPLOAD_DIR = os.path.join(os.getcwd(), "uploads")  
 UPLOAD_DIR = os.path.join(os.getcwd(), "uploads")  
 
 def _ensure_upload_dir():
@@ -436,6 +440,7 @@
     prompt = (
         "Analyze these spilled package photos and if the package looks spilled then suggest refund_reasonable as true, else false with rationale.\n"
         "Mostly favour a rfund if the package is open/spilled.\n"
+        "Mostly favour a rfund if the package is open/spilled.\n"
         "Return ONLY valid JSON like:\n"
         "{\n"
         '  "fault": "merchant|driver|unclear",\n'
@@ -448,6 +453,7 @@
 
     try:
         resp = _llm.generate_content(
+        contents=[prompt] + parts 
         contents=[prompt] + parts 
     )
         raw = getattr(resp, "text", "") or ""
@@ -509,18 +515,31 @@
     """
     prompt = f"""
         Extract exactly TWO concise place names from the scenario: the pickup/origin and the dropoff/destination.
+        Extract exactly TWO concise place names from the scenario: the pickup/origin and the dropoff/destination.
 
         Return STRICT JSON only:
         {{
         "origin_place": "<origin place name or empty if unknown>",
         "dest_place": "<destination place name or empty if unknown>"
         }}
+        Return STRICT JSON only:
+        {{
+        "origin_place": "<origin place name or empty if unknown>",
+        "dest_place": "<destination place name or empty if unknown>"
+        }}
 
         Rules:
         - Prefer the most specific, human-readable names (street + area, mall name, etc.).
         - If only one place is mentioned, treat it as the destination and leave origin empty.
         - Do not include coordinates or extra punctuation.
-
+        Rules:
+        - Prefer the most specific, human-readable names (street + area, mall name, etc.).
+        - If only one place is mentioned, treat it as the destination and leave origin empty.
+        - Do not include coordinates or extra punctuation.
+
+        Scenario:
+        {scenario}
+        """
         Scenario:
         {scenario}
         """
@@ -544,11 +563,22 @@
         {{
         "place_name": "<single place or empty>"
         }}
+        Extract ONE concise place name from the scenario that best represents the search center.
+        Return STRICT JSON only:
+        {{
+        "place_name": "<single place or empty>"
+        }}
 
         Rules:
         - Prefer destination-like areas if present; else a prominent locality in the text.
         - Use human-readable names only (no coordinates/punctuation).
-
+        Rules:
+        - Prefer destination-like areas if present; else a prominent locality in the text.
+        - Use human-readable names only (no coordinates/punctuation).
+
+        Scenario:
+        {scenario}
+        """
         Scenario:
         {scenario}
         """
@@ -571,7 +601,14 @@
         ["mart","club","restaurant","pharmacy","hospital","atm","fuel","grocery"]
         Return STRICT JSON only:
         {{"category":"<one of the list or empty>"}}
-
+        From the scenario, pick ONE category keyword from this list:
+        ["mart","club","restaurant","pharmacy","hospital","atm","fuel","grocery"]
+        Return STRICT JSON only:
+        {{"category":"<one of the list or empty>"}}
+
+        Scenario:
+        {scenario}
+        """
         Scenario:
         {scenario}
         """
@@ -595,6 +632,7 @@
     "atm":        ["atm"],
     "fuel":       ["gas_station"],
     "locker":     ["point_of_interest", "post_office", "storage", "convenience_store"],
+    "locker":     ["point_of_interest", "post_office", "storage", "convenience_store"],
 }
 
 CATEGORY_KEYWORDS = {
@@ -606,6 +644,11 @@
     "hospital": "hospital",
     "atm": "atm cash machine",
     "fuel": "fuel station OR petrol pump OR gas station",
+    "locker": (
+        "parcel locker OR smart locker OR package locker OR package pickup OR "
+        "package pickup kiosk OR pickup drop-off point OR PUDO OR amazon locker "
+        "OR parcel center OR self-service locker"
+    ),
     "locker": (
         "parcel locker OR smart locker OR package locker OR package pickup OR "
         "package pickup kiosk OR pickup drop-off point OR PUDO OR amazon locker "
@@ -648,8 +691,13 @@
     """
     Traffic-aware ETA between two place names (Google Directions).
     Adds: map.embedUrl → ready for <iframe>.
+    Traffic-aware ETA between two place names (Google Directions).
+    Adds: map.embedUrl → ready for <iframe>.
     """
     try:
+        # ---- 1) clean / fallback extraction ----------------------------------
+        o_name = (_only_place_name(origin_any) or "").strip()
+        d_name = (_only_place_name(dest_any) or "").strip()
         # ---- 1) clean / fallback extraction ----------------------------------
         o_name = (_only_place_name(origin_any) or "").strip()
         d_name = (_only_place_name(dest_any) or "").strip()
@@ -661,11 +709,28 @@
                 d_name = d_name or (gx_d or "").strip()
             except Exception:
                 pass
+            try:
+                gx_o, gx_d = _extract_places_from_text(scenario_text)
+                o_name = o_name or (gx_o or "").strip()
+                d_name = d_name or (gx_d or "").strip()
+            except Exception:
+                pass
 
         if not o_name or not d_name:
             return {"status": "error", "error": "missing_place_names",
                     "origin_place": o_name or None, "dest_place": d_name or None}
-
+            return {"status": "error", "error": "missing_place_names",
+                    "origin_place": o_name or None, "dest_place": d_name or None}
+
+        # ---- 2) mode map ------------------------------------------------------
+        mode = {
+            "DRIVE":"driving","DRIVING":"driving","CAR":"driving",
+            "WALK":"walking","WALKING":"walking",
+            "BIKE":"bicycling","BICYCLE":"bicycling","BICYCLING":"bicycling",
+            "TRANSIT":"transit","TWO_WHEELER":"driving",
+        }.get((travel_mode or "DRIVE").strip().upper(), "driving")
+
+        # ---- 3) call Directions API ------------------------------------------
         # ---- 2) mode map ------------------------------------------------------
         mode = {
             "DRIVE":"driving","DRIVING":"driving","CAR":"driving",
@@ -690,7 +755,45 @@
                     "origin_place": o_name, "dest_place": d_name, "raw": data}
 
         # ---- 4) parse first route + steps ------------------------------------
+            "origin": o_name, "destination": d_name,
+            "mode": mode, "region": "in", "language": "en",
+            "alternatives": "true", "key": GOOGLE_MAPS_API_KEY,
+        }
+        if mode == "driving":
+            params.update(departure_time="now", traffic_model="best_guess")
+
+        data = requests.get(url, params=params, timeout=15).json()
+        if data.get("status") != "OK" or not data.get("routes"):
+            return {"status": "error", "error": "directions_failed",
+                    "origin_place": o_name, "dest_place": d_name, "raw": data}
+
+        # ---- 4) parse first route + steps ------------------------------------
         leg = data["routes"][0]["legs"][0]
+        norm_sec = (leg["duration"]).get("value", 0)
+        traf_sec = (leg.get("duration_in_traffic") or {}).get("value", norm_sec)
+
+        steps = [{
+            "instructions": s.get("html_instructions"),
+            "distance_m": (s.get("distance") or {}).get("value"),
+            "duration_sec": (s.get("duration") or {}).get("value"),
+            "start_location": s.get("start_location"),
+            "end_location": s.get("end_location"),
+            "polyline": (s.get("polyline") or {}).get("points"),
+        } for s in leg.get("steps", [])]
+
+        # ---- 5) build Embed URL ----------------------------------------------
+        embed_url = (
+            "https://www.google.com/maps/embed/v1/directions"
+            f"?key={GOOGLE_MAPS_API_KEY}"
+            f"&origin={urllib.parse.quote_plus(o_name)}"
+            f"&destination={urllib.parse.quote_plus(d_name)}"
+            f"&mode={mode}"
+        )
+
+        # ---- 6) return --------------------------------------------------------
+        bounds = data["routes"][0].get("bounds")
+        ne, sw = bounds.get("northeast"), bounds.get("southwest") if bounds else (None, None)
+        map_bounds = {"south": sw["lat"], "west": sw["lng"], "north": ne["lat"], "east": ne["lng"]} if ne and sw else None
         norm_sec = (leg["duration"]).get("value", 0)
         traf_sec = (leg.get("duration_in_traffic") or {}).get("value", norm_sec)
 
@@ -731,10 +834,28 @@
             },
         }
 
+            "origin_place": o_name, "dest_place": d_name, "mode": mode,
+            "duration_min": round(norm_sec/60), "duration_traffic_min": round(traf_sec/60),
+            "distance_km": round((leg.get("distance") or {}).get("value", 0)/1000, 2),
+            "steps": steps,
+            "map": {
+                "kind": "directions",
+                "bounds": map_bounds,
+                "polyline": data["routes"][0]["overview_polyline"]["points"],
+                "embedUrl": embed_url,            # ←-- new field
+            },
+        }
+
     except Exception as e:
         return {"status": "error", "error": f"traffic_check_failure:{e}",
                 "origin_place": origin_any, "dest_place": dest_any}
   
+        return {"status": "error", "error": f"traffic_check_failure:{e}",
+                "origin_place": origin_any, "dest_place": dest_any}
+  
+
+ROUTES_KEY      = GOOGLE_MAPS_API_KEY         # server-restricted key
+ROUTES_ENDPOINT = "https://routes.googleapis.com/directions/v2:computeRoutes"
 
 ROUTES_KEY      = GOOGLE_MAPS_API_KEY         # server-restricted key
 ROUTES_ENDPOINT = "https://routes.googleapis.com/directions/v2:computeRoutes"
@@ -745,6 +866,13 @@
     travel_mode: str = "DRIVE",
     scenario_text: Optional[str] = None,
 ) -> Dict[str, Any]:
+    """Get main + alternate routes via Routes API (computeAlternativeRoutes=True)."""
+
+    # 1. resolve free-form names --------------------------------
+    o_name = (_only_place_name(origin_any) or "").strip()
+    d_name = (_only_place_name(dest_any) or "").strip()
+    if (not o_name or not d_name) and scenario_text:
+        try:
     """Get main + alternate routes via Routes API (computeAlternativeRoutes=True)."""
 
     # 1. resolve free-form names --------------------------------
@@ -760,6 +888,13 @@
     if not o_name or not d_name:
         return {"status": "error", "error": "missing_place_names",
                 "origin_place": o_name or None, "dest_place": d_name or None}
+            o_name = o_name or (gx_o or "").strip()
+            d_name = d_name or (gx_d or "").strip()
+        except Exception:
+            pass
+    if not o_name or not d_name:
+        return {"status": "error", "error": "missing_place_names",
+                "origin_place": o_name or None, "dest_place": d_name or None}
 
     # 2. minimal POST body with computeAlternativeRoutes --------
     body = {
@@ -806,6 +941,51 @@
 
         if best_time is None or duration_min < best_time:
             best_time = duration_min
+    # 2. minimal POST body with computeAlternativeRoutes --------
+    body = {
+        "origin": {"address": o_name},
+        "destination": {"address": d_name},
+        "travelMode": travel_mode.upper(),
+        "routingPreference": "TRAFFIC_AWARE",
+        "computeAlternativeRoutes": True,
+    }
+    
+    # Use the correct field mask as per the documentation
+    field_mask = "routes.duration,routes.distanceMeters,routes.routeLabels,routes.polyline.encodedPolyline"
+
+    try:
+        resp = requests.post(
+            ROUTES_ENDPOINT,
+            params={"key": ROUTES_KEY},
+            data=json.dumps(body),
+            headers={
+                "Content-Type": "application/json",
+                "X-Goog-FieldMask": field_mask,
+            },
+            timeout=20,
+        )
+        resp.raise_for_status() # Raises an HTTPError for bad responses (4xx or 5xx)
+        data = resp.json()
+
+    except requests.exceptions.RequestException as e:
+        return {"status": "error", "error": f"routes_api_failed: {e}",
+                "raw": str(e), "origin_place": o_name, "dest_place": d_name}
+
+    # 3. parse every returned route -----------------------------
+    routes_out: List[Dict[str, Any]] = []
+    best_time = None
+    
+    if not data.get("routes"):
+        return {"status": "error", "error": "no_routes_found",
+                "origin_place": o_name, "dest_place": d_name}
+
+    for r in data["routes"]:
+        duration_min = round(int(r["duration"][:-1]) / 60)
+        poly = r["polyline"]["encodedPolyline"]
+        label = r.get("routeLabels", ["DEFAULT_ROUTE"])[0]
+
+        if best_time is None or duration_min < best_time:
+            best_time = duration_min
 
         routes_out.append({
             "summary": label,
@@ -817,7 +997,25 @@
 
     default = next((x for x in routes_out if x["summary"] == "DEFAULT_ROUTE"), routes_out[0])
     improvement = max(0, default["durationMin"] - best_time)
-
+        routes_out.append({
+            "summary": label,
+            "durationMin": duration_min,
+            "trafficMin": duration_min, # Routes API v2 doesn't separate these
+            "distance_km": round(r["distanceMeters"] / 1000, 1),
+            "polyline": poly,
+        })
+
+    default = next((x for x in routes_out if x["summary"] == "DEFAULT_ROUTE"), routes_out[0])
+    improvement = max(0, default["durationMin"] - best_time)
+
+    return {
+        "status": "ok",
+        "origin_place": o_name,
+        "dest_place": d_name,
+        "mode": travel_mode.lower(),
+        "improvementMin": improvement,
+        "map": {
+            "kind": "directions",
     return {
         "status": "ok",
         "origin_place": o_name,
@@ -827,6 +1025,9 @@
         "map": {
             "kind": "directions",
             "routes": routes_out,
+            "bounds": None, # Routes API v2 doesn’t provide bounds
+        },
+    }
             "bounds": None, # Routes API v2 doesn’t provide bounds
         },
     }
@@ -894,7 +1095,6 @@
     except Exception as e:
         return {"error": f"pollen_failure:{str(e)}"}
 
-<<<<<<< HEAD
 LOCKER_TYPES = ["post_office", "convenience_store"]   # keep ≤ 5 valid types
 
 def tool_find_nearby_locker(place_name: str,
@@ -902,59 +1102,27 @@
     """
     Find up to 5 parcel-friendly locations near `place_name`, using only the
     primary place types (no keyword, radius optional).
-=======
-LOCKER_TYPES = [
-    "point_of_interest", "post_office", "storage", "convenience_store"
-]
-LOCKER_KEYWORDS = (
-    "parcel locker OR smart locker OR package locker OR package pickup OR "
-    "package pickup kiosk OR pickup drop-off point OR PUDO OR amazon locker "
-    "OR parcel center OR self-service locker"
-)
-
-def tool_find_nearby_locker(
-    place_name: str,
-    radius_m: int = 2000,
-) -> Dict[str, Any]:
-    """
-    Find up to 5 parcel / package lockers near a free-form place name.
-      • Geocodes `place_name`  → lat/lon
-      • Calls Places API v1    → places:searchNearby
-      • Uses locker types & keyword bundle
->>>>>>> 74923795
     """
 
     if not place_name or not str(place_name).strip():
         return {"status": "error", "error": "missing_place_name", "lockers": []}
 
-<<<<<<< HEAD
     # 1 ▸ geocode ---------------------------------------------------------
     center = _geocode(place_name.strip())
-=======
-    # ── 1 · geocode ------------------------------------------------------
-    center: Optional[Tuple[float, float]] = _geocode(place_name.strip())
->>>>>>> 74923795
     if not center:
         return {"status": "error", "error": "geocode_failed", "lockers": []}
     lat, lon = center
 
-<<<<<<< HEAD
     # 2 ▸ build Places request body --------------------------------------
     body = {
         "includedPrimaryTypes": LOCKER_TYPES,
     }
     if radius_m:                                # add circle only if a radius is given
         body["locationRestriction"] = {
-=======
-    # ── 2 · build Places request body -----------------------------------
-    body = {
-        "locationRestriction": {
->>>>>>> 74923795
             "circle": {
                 "center": {"latitude": lat, "longitude": lon},
                 "radius": float(radius_m),
             }
-<<<<<<< HEAD
         }
 
     field_mask = ",".join([
@@ -977,34 +1145,6 @@
         )
         top5 = places[:5]
 
-=======
-        },
-        "includedPrimaryTypes": LOCKER_TYPES,
-        "keyword": LOCKER_KEYWORDS,
-    }
-
-    field_mask = ",".join([
-        "places.id", "places.displayName", "places.formattedAddress",
-        "places.rating", "places.userRatingCount",
-        "places.currentOpeningHours.openNow",
-    ])
-
-    try:
-        # use your internal wrapper (no direct `requests.post`)
-        data = _places_post("places:searchNearby", body, field_mask)
-        places: List = data.get("places", [])
-
-        # ── 3 · rank & trim top-5 --------------------------------------
-        places.sort(
-            key=lambda p: (
-                p.get("rating", 0),
-                math.log((p.get("userRatingCount") or 0) + 1)
-            ),
-            reverse=True,
-        )
-        top5 = places[:5]
-
->>>>>>> 74923795
         lockers = [{
             "id": p.get("id"),
             "name": (p.get("displayName") or {}).get("text"),
@@ -1023,11 +1163,18 @@
             "query_place": place_name,
             "used_radius_m": radius_m,
         }
+        return {
+            "status": "ok",
+            "count": len(lockers),
+            "lockers": lockers,
+            "center": {"lat": lat, "lon": lon},
+            "query_place": place_name,
+            "used_radius_m": radius_m,
+        }
 
     except Exception as e:
         log.error(f"[find_nearby_locker] failure: {e}")
         return {"status": "error", "error": str(e), "lockers": []}
-<<<<<<< HEAD
   
 def tool_mark_as_placed(locker_id: str, order_id: str) -> Dict[str, Any]:
     """
@@ -1038,8 +1185,6 @@
     log.info(f"[locker] placed order {order_id} into locker {locker_id}")
     return {"status": "ok", "order_id": order_id, "locker_id": locker_id}
 
-=======
->>>>>>> 74923795
 def tool_places_search_nearby(
     lat_any: Any = None,
     lon_any: Any = None,
@@ -2328,6 +2473,7 @@
 
 # ----------------------------- FLASK APP -------------------------------
 
+
 app = Flask(__name__)
 CORS(app, origins=CORS_ORIGINS if CORS_ORIGINS != ["*"] else "*", supports_credentials=True)
 agent = SynapseAgent(_llm)
