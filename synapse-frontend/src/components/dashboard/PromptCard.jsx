--- conflicted
+++ resolved
@@ -7,18 +7,6 @@
 export default function PromptCard() {
   const { user } = useAuth();
   const [prompt, setPrompt] = usePrompt("");
-<<<<<<< HEAD
-  const navigate = useNavigate();
-
-  const go = () => {
-    const v = (prompt || "").trim();
-    if (!v) return;
-    try {
-      localStorage.setItem("synapse.prompt", v);
-      localStorage.setItem("synapse.prompt_grabcar", v);
-    } catch {}
-    navigate("/service/agent");
-=======
   const [isListening, setIsListening] = useState(false);
   const [interim, setInterim] = useState("");
   const recognitionRef = useRef(null);
@@ -72,13 +60,22 @@
         setInterim("");
       } catch {}
     }
->>>>>>> b7327859
+  };
+  const navigate = useNavigate();
+
+  const go = () => {
+    const v = (prompt || "").trim();
+    if (!v) return;
+    try {
+      localStorage.setItem("synapse.prompt", v);
+      localStorage.setItem("synapse.prompt_grabcar", v);
+    } catch {}
+    navigate("/service/agent");
   };
 
   return (
     <section className="surface-strong edge-accent-soft p-5 rounded-2xl border border-[var(--grab-edge)] shadow-md">
       {/* title row */}
-<<<<<<< HEAD
       <div className="mb-4">
         <h1 className="text-2xl font-semibold text-[var(--grab-accent)]">
           Enter Scenario Prompt
@@ -86,40 +83,6 @@
         <p className="text-sm text-[var(--grab-muted)]">
           Describe your scenario and click the arrow to continue
         </p>
-=======
-      <div className="flex items-center justify-between gap-3">
-        <div>
-          <h1 className="text-2xl font-semibold text-[var(--grab-accent)]">
-            Enter Scenario Prompt
-          </h1>
-          <p className="text-sm text-[var(--grab-muted)]">
-            Describe your scenario and choose a service to continue
-          </p>
-        </div>
-        <div className="flex items-center gap-3">
-          {/* Mic button */}
-          <button
-            type="button"
-            onClick={toggleMic}
-            className={`btn-sm flex items-center gap-2 ${
-              isListening ? "ring-2 ring-red-500" : ""
-            }`}
-          >
-            <svg
-              xmlns="http://www.w3.org/2000/svg"
-              className={`h-4 w-4 ${isListening ? "animate-pulse" : ""}`}
-              viewBox="0 0 24 24"
-              fill="currentColor"
-            >
-              <path d="M12 14a3 3 0 0 0 3-3V6a3 3 0 1 0-6 0v5a3 3 0 0 0 3 3z" />
-              <path d="M5 11a1 1 0 1 0-2 0 9 9 0 0 0 8 8.94V22a1 1 0 1 0 2 0v-2.06A9 9 0 0 0 21 11a1 1 0 1 0-2 0 7 7 0 0 1-14 0z" />
-            </svg>
-            {isListening ? "Listening…" : "Dictate"}
-          </button>
-
-          <button className="btn-sm">View &amp; Edit Prompt</button>
-        </div>
->>>>>>> b7327859
       </div>
 
       {/* textarea with action button inside */}
